--- conflicted
+++ resolved
@@ -8,10 +8,7 @@
 test/regr_vals.*
 .pytest_cache/*
 htmlcov
-<<<<<<< HEAD
-=======
 .coverage
->>>>>>> 2e9c1075
 
 # Project
 build
