--- conflicted
+++ resolved
@@ -143,11 +143,8 @@
 
     def parseHDF5(self):
 
-<<<<<<< HEAD
-=======
         print("INFO: ingesting mnemonics into memory ...")
 
->>>>>>> bc447dd2
         for mnemonic in self.df:
 
             # NOTE: If data is properly typed this decoding step may not be required,
@@ -156,10 +153,7 @@
             self.values[mnemonic] = [x.decode("utf-8") for x in self.df[mnemonic]['data']['value']]
             self.times[mnemonic] =  [x.decode("utf-8").replace("/", "-") for x in self.df[mnemonic]['data']['date']]
 
-<<<<<<< HEAD
-=======
         # FIXME: Added valid date here.
->>>>>>> bc447dd2
         self.tstart = Time('1985-01-01 00:00:00.000', format='iso').jd
         self.tstop = Time('1985-01-01 00:00:00.000', format='iso').jd
 
@@ -167,11 +161,6 @@
 
             self.times[mnemonic] = sorted(self.times[mnemonic])
 
-<<<<<<< HEAD
-            parent_directory = DataProduct.create_archive_directory(self.output_path, mnemonic)
-
-=======
->>>>>>> bc447dd2
             if self.time_to_quadtime(self.times[mnemonic][-1]) == self.time_to_quadtime(self.times[mnemonic][0]):
                 index = DataProduct.get_archive_file_length(self.output_path, mnemonic)
                 epoch = self.times[mnemonic][0]
@@ -183,11 +172,7 @@
                 'times': self.get_delta_times(mnemonic, epoch),
                 'values': np.array(self.values[mnemonic]),
                 'index': self.indices[mnemonic],
-<<<<<<< HEAD
-                'parent_directory': parent_directory
-=======
                 'parent_directory': f"{ROOT_DIR}/{mnemonic}"
->>>>>>> bc447dd2
             }
 
         return self
