from setuptools import setup, find_packages
from distutils.extension import Extension
from Cython.Build import cythonize
import numpy
from jeta.version import __version__

# with open("README.md") as f:
#     long_description = f.read()

setup(
    name='jeta',
<<<<<<< HEAD
    version='2.12.0',
=======
    version=__version__,
>>>>>>> 467b95d6
    description='Modules supporting JWST engineering telemetry archiving.',
    license='BSD 3-Clause',
    long_description='',
    author='David Kauffman',
    author_email='dkauffman@stsci.edu',
    url='https://github.com/spacetelescope/jeta',
    packages=find_packages(include=[
        'jeta',
        'jeta.archive',
        'jeta.archive.*',
        'jeta.staging',
        'jeta.archive.derived',
        'jeta.config',
        'jeta.core',
        'jeta.tests',
        ]),
    ext_modules = cythonize( 
        [
            Extension(
                "fastss", 
                ["jeta/archive/fastss.pyx"], 
                include_dirs=[numpy.get_include()]
            )
        ],
        compiler_directives={'language_level' : "3"}
    ),
    py_modules=['jeta.version'],
    scripts=[
        'scripts/sql/create.archive.meta.sql'
    ],
    classifiers=[
<<<<<<< HEAD
        'Development Status :: v2.12.0',
=======
        f'Development Status :: v{__version__}',
>>>>>>> 467b95d6
        'License :: BSD 3-Clause',
    ]
)<|MERGE_RESOLUTION|>--- conflicted
+++ resolved
@@ -9,11 +9,7 @@
 
 setup(
     name='jeta',
-<<<<<<< HEAD
-    version='2.12.0',
-=======
     version=__version__,
->>>>>>> 467b95d6
     description='Modules supporting JWST engineering telemetry archiving.',
     license='BSD 3-Clause',
     long_description='',
@@ -45,11 +41,7 @@
         'scripts/sql/create.archive.meta.sql'
     ],
     classifiers=[
-<<<<<<< HEAD
-        'Development Status :: v2.12.0',
-=======
         f'Development Status :: v{__version__}',
->>>>>>> 467b95d6
         'License :: BSD 3-Clause',
     ]
 )