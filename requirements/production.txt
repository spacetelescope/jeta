celery

notebook
nbconvert
nbformat
MarkupSafe

ipympl
ipywidgets
ipykernel
ipython
ipython-genutils

jupyter-client
jupyter-core
jupyter-telemetry

Jinja2
jsonschema
ruamel_yaml

Django==2.2.24
djangorestframework==3.12.4
djangorestframework-simplejwt==4.7.2

Unipath==1.1
gunicorn

jhub_remote_user_authenticator
jupyterhub-dummyauthenticator

numba
numpy
pandas
matplotlib
seaborn
astropy
h5py
tables
torch
pyyaks
six
plotly
<<<<<<< HEAD
cython
=======
Cython
>>>>>>> 0db188e7
<|MERGE_RESOLUTION|>--- conflicted
+++ resolved
@@ -41,8 +41,4 @@
 pyyaks
 six
 plotly
-<<<<<<< HEAD
-cython
-=======
-Cython
->>>>>>> 0db188e7
+Cython