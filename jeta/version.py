# Licensed under a 3-clause BSD style license - see LICENSE.rst
"""
Version numbering for jeta.

This file is intended to be copied into a project and provide version information,
including git version values.  It is copied instead of used as a module to ensure
that projects can always run their setup.py with no external dependency.

The `major`, `minor`, and `bugfix` variables hold the respective parts
of the version number.  Basic usage is to copy this file into your package directory
alongside __init__.py.  Then use as follows::

  from package.version import version_object
  from package.version import __version__  # version_object.version

In addition to ``major``, ``minor``, ``bugfix``, and ``dev`` attributes, the object
``version_object`` has a number of useful attributes::

  version            Including git info if dev=True    0.5 or 0.5dev-r21-123acf1
  git_version        Always including git info         0.5dev-r21-123acf1
  semantic_version   Never including git info          0.5dev
  git_sha            Git 7-digit SHA tag               123acf1
  git_revs           Git revision count                21

See ``setup.py`` in the ``versioning`` package for an example of what needs to
be done there.  The key step is ``version_object.write_git_version_file()``
in order to create a package file ``git_version.py`` alongside ``version.py``
which retains the git information outside of the git repo.
"""

import os

############################
### SET THESE VALUES
############################
# Major, Minor, Bugfix, Dev
<<<<<<< HEAD
VERSION = (2, 12, 0, False)
=======
VERSION = (2, 11, 7, False)
>>>>>>> 467b95d6


class SemanticVersion(object):
    def __init__(self, major=0, minor=None, bugfix=None, dev=False):
        """
        Semantic version object with support for git revisions

        :param major: Major version
        :param minor: Minor version
        :param bugfix: Bugfix version
        :param dev: True if this is a development version
        :param version_filename: File name for package version.py
        """
        self.major = major
        self.minor = minor
        self.bugfix = bugfix
        self.dev = dev
        self.version_dir = os.path.abspath(os.path.dirname(__file__))

    def _get_git_info(self):
        """
        Determines the number of revisions in this repository and returns "" if
        this is not possible.
        """
        try:
            # First try getting git version from self.version_dir/GIT_VERSION
            git_version_filename = os.path.join(self.version_dir, 'GIT_VERSION')
            with open(git_version_filename, 'r') as fh:
                git_revs, git_sha = fh.read().strip().split()
                git_revs = int(git_revs)

        except:
            try:
                from subprocess import Popen, PIPE
                p = Popen(['git', 'rev-list', 'HEAD'], cwd=self.version_dir,
                          stdout=PIPE, stderr=PIPE, stdin=PIPE)
                stdout, stderr = p.communicate()

                if p.returncode == 0:
                    revs = stdout.split('\n')
                    git_revs, git_sha = len(revs), revs[0][:7]
                else:
                    git_revs, git_sha = None, None
            except:
                git_revs, git_sha = None, None

        return git_revs, git_sha

    @property
    def git_revs(self):
        if not hasattr(self, '_git_revs'):
            self._git_revs, self._git_sha = self._get_git_info()
        return self._git_revs

    @property
    def git_sha(self):
        if not hasattr(self, '_git_sha'):
            self._git_revs, self._git_sha = self._get_git_info()
        return self._git_sha

    @property
    def semantic_version(self):
        _version = '{}'.format(self.major)
        if self.minor is not None:
            _version += '.{}'.format(self.minor)
        if self.bugfix is not None:
            _version += '.{}'.format(self.bugfix)
        if self.dev:
            _version += 'dev'
        return _version

    @property
    def git_version(self):
        """
        Get the full version with git hashtag and release, e.g.
        0.5dev-r190-423abc1
        """
        if not hasattr(self, '_git_version'):
            self._git_version = self.semantic_version
            if self.git_revs and self.git_sha:
                self._git_version += '-r{0}-{1}'.format(self.git_revs, self.git_sha)

        return self._git_version

    @property
    def version(self):
        return self.git_version if self.dev else self.semantic_version

    def write_git_version_file(self):
        """
        Make the full version with git hashtag and release from GIT_VERSION,
        typically during `python setup.py sdist`
        """
        git_version_filename = os.path.join(self.version_dir, 'GIT_VERSION')

        # Remove any existing GIT_VERSION file
        if os.path.exists(git_version_filename):
            os.unlink(git_version_filename)

        # Remove existing attributes
        for attr in ('_git_revs', '_git_sha'):
            if hasattr(self, attr):
                delattr(self, attr)

        git_revs = self.git_revs
        git_sha = self.git_sha
        with open(git_version_filename, 'w') as fh:
            fh.write('{} {}'.format(git_revs, git_sha))


package_version = SemanticVersion(*VERSION)
__version__ = package_version.version
__git_version__ = package_version.git_version
version = __version__  # For back-compatibility with legacy version.py<|MERGE_RESOLUTION|>--- conflicted
+++ resolved
@@ -34,11 +34,8 @@
 ### SET THESE VALUES
 ############################
 # Major, Minor, Bugfix, Dev
-<<<<<<< HEAD
+
 VERSION = (2, 12, 0, False)
-=======
-VERSION = (2, 11, 7, False)
->>>>>>> 467b95d6
 
 
 class SemanticVersion(object):
