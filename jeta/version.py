--- conflicted
+++ resolved
@@ -35,11 +35,7 @@
 ############################
 # Major, Minor, Bugfix, Dev
 
-<<<<<<< HEAD
-VERSION = (2, 15, 0, False)
-=======
 VERSION = (2, 16, 0, False)
->>>>>>> 0bcd800f
 
 
 class SemanticVersion(object):
