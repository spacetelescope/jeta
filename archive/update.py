#!/usr/bin/env python
# Licensed under a 3-clause BSD style license - see LICENSE.rst

from __future__ import print_function, division, absolute_import

import re
import os
import glob
import time
from six.moves import cPickle as pickle
from six.moves import zip
import argparse
import shutil
import itertools
from collections import OrderedDict, defaultdict
import logging
from datetime import datetime
from astropy.time import Time
from Chandra.Time import DateTime
import Ska.File
import Ska.DBI
import Ska.Numpy
import pyyaks.logger
import pyyaks.context
import astropy.io.fits as pyfits
import tables
import numpy as np
import scipy.stats.mstats

<<<<<<< HEAD
import jeta.archive.fetch as fetch
import jeta.archive.converters as converters
import jeta.archive.file_defs as file_defs
import jeta.archive.derived as derived
=======
import Ska.engarchive.fetch as fetch
import Ska.engarchive.converters as converters
import Ska.engarchive.file_defs as file_defs
import Ska.engarchive.derived as derived

>>>>>>> 86cc3d5d

from jeta.ingest import process
from jeta.ingest.archive import DataProduct

working_filename = None

def get_options(args=None):
    parser = argparse.ArgumentParser()
    parser.add_argument("--dry-run",
                        action="store_true",
                        help="Dry run (no actual file or database updatees)")
    parser.add_argument("--no-full",
                        action="store_false",
                        dest="update_full",
                        default=True,
                        help=("Do not fetch files from archive and update "
                              "full-resolution MSID archive"))
    parser.add_argument("--no-stats",
                        action="store_false",
                        dest="update_stats",
                        default=True,
                        help="Do not update 5 minute and daily stats archive")
    parser.add_argument("--create",
                        action="store_true",
                        help="Create the MSID H5 files from scratch")
    parser.add_argument("--truncate",
                        help="Truncate archive after <date> (CAUTION!!)")
    parser.add_argument("--max-lookback-time",
                        type=float,
                        default=60,
                        help="Maximum look back time for updating statistics (days)")
    parser.add_argument("--date-now",
                        default=DateTime().date,
                        help="Set effective processing date for testing (default=NOW)")
    parser.add_argument("--date-start",
                        default=None,
                        help=("Processing start date (loops by max-lookback-time "
                              "until date-now if set)"))
    parser.add_argument("--max-gap",
                        type=float,
                        help="Maximum time gap between archive files")
    parser.add_argument("--allow-gap-after-days",
                        type=float,
                        default=4,
                        help="Allow archive file gap when file is this old (days, default=4)")
    parser.add_argument("--max-arch-files",
                        type=int,
                        default=500,
                        help="Maximum number of archive files to ingest at once")
    parser.add_argument("--data-root",
                        default=".",
                        help="Engineering archive root directory for MSID and arch files")
    parser.add_argument("--occ",
                        action="store_true",
                        help="Running on the OCC GRETA network (no arc5gl)")
    parser.add_argument("--content",
                        action='append',
                        help="Content type to process [match regex] (default = all)")
    parser.add_argument("--log-level",
                        help="Logging level")
    return parser.parse_args(args)

# Configure fetch.MSID to cache recent results for performance in
# derived parameter updates.
fetch.CACHE = True

opt = get_options()
if opt.create:
    opt.update_stats = False

ft = fetch.ft

msid_files = pyyaks.context.ContextDict('update_archive.msid_files',
                                        basedir=opt.data_root)
msid_files.update(file_defs.msid_files)
arch_files = pyyaks.context.ContextDict('update_archive.arch_files',
                                        basedir=opt.data_root)
arch_files.update(file_defs.arch_files)

# Set up fetch so it will first try to read from opt.data_root if that is
# provided as an option and exists, and if not fall back to the default of
# fetch.ENG_ARCHIVE.  Fetch is a read-only process so this is safe when testing.
if opt.data_root:
    fetch.msid_files.basedir = ':'.join([opt.data_root, fetch.ENG_ARCHIVE])

# Set up logging
loglevel = pyyaks.logger.VERBOSE if opt.log_level is None else int(opt.log_level)
logger = pyyaks.logger.get_logger(name='Engineering Digest Engine', level=loglevel,
                                  format="%(asctime)s %(message)s")

# Also adjust fetch logging if non-default log-level supplied (mostly for debug)
if opt.log_level is not None:
    fetch.add_logging_handler(level=int(opt.log_level))

archfiles_hdr_cols = ('tstart', 'tstop', 'startmjf', 'startmnf', 'stopmjf', 'stopmnf',
                      'tlmver', 'ascdsver', 'revision', 'date')
def get_env_variable(var_name):

    try:
        return os.environ[var_name]
    except:
        error_msg = 'Set the {} environment variable'.format(var_name)
        raise ValueError(error_msg)


def get_colnames():
    """Get column names for the current content type (defined by ft['content'])"""
    colnames = [x for x in pickle.load(open(msid_files['colnames'].abs, 'rb'))
                if x not in fetch.IGNORE_COLNAMES]
    return colnames


def create_content_dir():

    """
    Make empty files for colnames.pkl and archfiles.db3
    for the current content type ft['content'].
    This only works within the development (git) directory in conjunction
    with the --create option.
    """
    dirname = msid_files['contentdir'].abs

    if not os.path.exists(dirname):
        logger.info('Making directory {}'.format(dirname))
        os.makedirs(dirname)

    empty = set()
    if not os.path.exists(msid_files['colnames'].abs):
        with open(msid_files['colnames'].abs, 'wb') as f:
            pickle.dump(empty, f)

    if not os.path.exists(msid_files['archfiles'].abs):

        print(msid_files['archfiles'].abs)

        archfiles_def = open(get_env_variable('ARCHIVE_DEFINITION_SOURCE')).read()

        filename = msid_files['archfiles'].abs
        logger.info('Creating db {}'.format(filename))
        db = Ska.DBI.DBI(dbi='sqlite', server=filename, autocommit=False)
        db.execute(archfiles_def)
        db.commit()


_fix_state_code_cache = {}


def fix_state_code(state_code):
    """
    Return a version of ``state_code`` that has only alphanumeric chars.  This
    can be used as a column name, unlike e.g. "n_+1/2".  Since this gets called
    in an inner loop cache the result.
    """
    try:
        out = _fix_state_code_cache[state_code]
    except KeyError:
        out = state_code
        for sub_in, sub_out in ((r'\+', 'PLUS_'),
                                (r'\-', 'MINUS_'),
                                (r'>', '_GREATER_'),
                                (r'/', '_DIV_')):
            out = re.sub(sub_in, sub_out, out)
        _fix_state_code_cache[state_code] = out

    return out


def begin():
    """ This method begins the telemetry archive update process.

    Perform one full update of the eng archive based on opt parameters.
    This may be called in a loop by the program-level main().
    """
    logger.info('Run time options: \n{}'.format(opt))
    logger.info('Update_archive file: {}'.format(os.path.abspath(__file__)))
    logger.info('Fetch module file: {}'.format(os.path.abspath(fetch.__file__)))
    logger.info('')
    logger.info(f'Begun Ingest @ {datetime.now()}')

    # Get the archive content filetypes
    filetypes = fetch.filetypes

    # if opt.content:
    #     contents = [x.upper() for x in opt.content]
    #     filetypes = [x for x in filetypes
    #                  if any(re.match(y, x.content) for y in contents)]

    for filetype in filetypes:
        # Update attributes of global ContextValue "ft".  This is needed for
        # rendering of "files" ContextValue.
        ft['content'] = filetype.content.lower()

        if opt.create:
            create_content_dir()

        colnames = [x for x in pickle.load(open(msid_files['colnames'].abs, 'rb'))
                    if x not in fetch.IGNORE_COLNAMES]

        if not os.path.exists(fetch.msid_files['archfiles'].abs):
            logger.info('No archfiles.db3 for %s - skipping' % ft['content'])
            continue

        logger.info('Processing %s content type', ft['content'])

        if opt.truncate:
            truncate_archive(filetype, opt.truncate)
            continue

        if opt.update_full:
            if filetype['instrum'] == 'DERIVED':
                update_derived(filetype)
            else:
                update_archive(filetype)

        if opt.update_stats:
            for colname in colnames:
                if opt.state_codes_only:
                    # Check if colname has a state code in the TDB or if it is in the
                    # special-case fetch.STATE_CODES dict (e.g. simdiag or simmrg telem).
                    try:
                        Ska.tdb.msids[colname].Tsc['STATE_CODE']
                    except Exception:
                        if not colname.upper() in fetch.STATE_CODES:
                            continue

                msid = update_stats(colname, 'daily')
                update_stats(colname, '5min', msid)

        logger.info(f' INFO: Archive Update Process Complete.')

def fix_misorders(filetype):
    """Fix problems in the eng archive where archive files were ingested out of
    time order.  This results in a non-monotonic times in the MSID hdf5 files
    and subsequently corrupts the stats files.  This routine looks for
    discontinuities in rowstart assuming filename ordering and swaps neighbors.
    One needs to verify in advance (--dry-run --fix-misorders --content ...)
    that this will be an adequate fix.
    Example::
      update_archive.py --dry-run --fix-misorders --content misc3eng
      update_archive.py --fix-misorders --content misc3eng >& fix_misc3.log
      update_archive.py --content misc3eng --max-lookback-time 100 >>& fix_misc3.log
    In the --dry-run it is important to verify that the gap is really just from
    two mis-ordered files that can be swapped.  Look at the rowstart,rowstop values
    in the filename-ordered list.
    :param filetype: filetype
    :returns: minimum time for all misorders found
    """
    colnames = pickle.load(open(msid_files['colnames'].abs, 'rb'))

    # Setup db handle with autocommit=False so that error along the way aborts insert transactions
    db = Ska.DBI.DBI(dbi='sqlite', server=msid_files['archfiles'].abs, autocommit=False)

    # Get misordered archive files
    archfiles = db.fetchall('SELECT * FROM archfiles order by filename')
    bads = archfiles['rowstart'][1:] - archfiles['rowstart'][:-1] < 0

    if not np.any(bads):
        logger.info('No misorders')
        return

    for bad in np.flatnonzero(bads):
        i2_0, i1_0 = archfiles['rowstart'][bad:bad + 2]
        i2_1, i1_1 = archfiles['rowstop'][bad:bad + 2]

        # Update hdf5 file for each column (MSIDs + TIME, MJF, etc)
        for colname in colnames:
            ft['msid'] = colname
            logger.info('Fixing %s', msid_files['msid'].abs)
            if not opt.dry_run:
                filepath = msid_files['mnemonic_value'].abs
                h5 = tables.open_file(filepath, mode='a')
                #h5 = tables.open_file(msid_files['msid'].abs, mode='a')
                hrd = h5.root.data
                hrq = h5.root.quality

                hrd1 = hrd[i1_0:i1_1]
                hrd2 = hrd[i2_0:i2_1]
                hrd[i1_0:i1_0 + len(hrd2)] = hrd2
                hrd[i1_0 + len(hrd2): i2_1] = hrd1

                hrq1 = hrq[i1_0:i1_1]
                hrq2 = hrq[i2_0:i2_1]
                hrq[i1_0:i1_0 + len(hrq2)] = hrq2
                hrq[i1_0 + len(hrq2): i2_1] = hrq1

                h5.close()

        # Update the archfiles table
        cmd = 'UPDATE archfiles SET '
        cols = ['rowstart', 'rowstop']
        cmd += ', '.join(['%s=?' % x for x in cols])
        cmd += ' WHERE filename=?'
        rowstart1 = i1_0
        rowstop1 = rowstart1 + i2_1 - i2_0
        rowstart2 = rowstop1 + 1
        rowstop2 = i2_1
        vals1 = [rowstart1, rowstop1, archfiles['filename'][bad]]
        vals2 = [rowstart2, rowstop2, archfiles['filename'][bad + 1]]
        logger.info('Running %s %s', cmd, vals1)
        logger.info('Running %s %s', cmd, vals2)

        logger.info('Swapping rows %s for %s', [i1_0, i1_1, i2_0, i2_1], filetype.content)
        logger.info('%s', archfiles[bad - 3:bad + 5])
        logger.info('')

        if not opt.dry_run:
            db.execute(cmd, [x.tolist() for x in vals1])
            db.execute(cmd, [x.tolist() for x in vals2])
            db.commit()

    return np.min(archfiles['tstart'][bads])


def del_stats(colname, time0, interval):
    """Delete all rows in ``interval`` stats file for column ``colname`` that
    occur after time ``time0`` - ``interval``.  This is used to fix problems
    that result from a file misorder.  Subsequent runs of update_stats will
    refresh the values correctly.
    """
    dt = {'5min': 328,
          'daily': 86400}[interval]

    ft['msid'] = colname
    ft['interval'] = interval
    stats_file = msid_files['stats'].abs
    if not os.path.exists(stats_file):
        raise IOError('Stats file {} not found'.format(stats_file))

    logger.info('Fixing stats file %s after time %s', stats_file, DateTime(time0).date)

    stats = tables.open_file(stats_file, mode='a',
                            filters=tables.Filters(complevel=5, complib='zlib'))
    index0 = time0 // dt - 1
    indexes = stats.root.data.col('index')[:]
    row0 = np.searchsorted(indexes, [index0])[0] - 1
    if opt.dry_run:
        n_del = len(stats.root.data) - row0
    else:
        n_del = stats.root.data.removeRows(row0, len(stats.root.data))
    logger.info('Deleted %d rows from row %s (%s) to end', n_del, row0,
                DateTime(indexes[row0] * dt).date)
    stats.close()


def calc_stats_vals(msid, rows, indexes, interval):
    """
    Compute statistics values for ``msid`` over specified intervals.
    :param msid: Msid object (filter_bad=True)
    :param rows: Msid row indices corresponding to stat boundaries
    :param indexes: Universal index values for stat (row times // dt)
    :param interval: interval name (5min or daily)
    """
    quantiles = (1, 5, 16, 50, 84, 95, 99)
    n_out = len(rows) - 1

    # Check if data type is "numeric".  Boolean values count as numeric,
    # partly for historical reasons, in that they support funcs like
    # mean (with implicit conversion to float).
    msid_dtype = msid.vals.dtype
    msid_is_numeric = issubclass(msid_dtype.type, (np.number, np.bool_))

    # Predeclare numpy arrays of correct type and sufficient size for accumulating results.
    out = OrderedDict()
    out['index'] = np.ndarray((n_out,), dtype=np.int32)
    out['n'] = np.ndarray((n_out,), dtype=np.int32)
    out['val'] = np.ndarray((n_out,), dtype=msid_dtype)

    if msid_is_numeric:
        out['min'] = np.ndarray((n_out,), dtype=msid_dtype)
        out['max'] = np.ndarray((n_out,), dtype=msid_dtype)
        out['mean'] = np.ndarray((n_out,), dtype=np.float32)

        if interval == 'daily':
            out['std'] = np.ndarray((n_out,), dtype=msid_dtype)
            for quantile in quantiles:
                out['p{:02d}'.format(quantile)] = np.ndarray((n_out,), dtype=msid_dtype)

    # MSID may have state codes
    if msid.state_codes:
        for raw_count, state_code in msid.state_codes:
            out['n_' + fix_state_code(state_code)] = np.zeros(n_out, dtype=np.int32)

    i = 0
    for row0, row1, index in zip(rows[:-1], rows[1:], indexes[:-1]):
        vals = msid.vals[row0:row1]
        times = msid.times[row0:row1]

        n_vals = len(vals)
        if n_vals > 0:
            out['index'][i] = index
            out['n'][i] = n_vals
            out['val'][i] = vals[n_vals // 2]
            if msid_is_numeric:
                if n_vals <= 2:
                    dts = np.ones(n_vals, dtype=np.float64)
                else:
                    dts = np.empty(n_vals, dtype=np.float64)
                    dts[0] = times[1] - times[0]
                    dts[-1] = times[-1] - times[-2]
                    dts[1:-1] = ((times[1:-1] - times[:-2]) +
                                 (times[2:] - times[1:-1])) / 2.0
                    negs = dts < 0.0
                    if np.any(negs):
                        times_dts = [(DateTime(t).date, dt)
                                     for t, dt in zip(times[negs], dts[negs])]
                        logger.warning('WARNING - negative dts in {} at {}'
                                       .format(msid.MSID, times_dts))

                    # Clip to range 0.001 to 300.0.  The low bound is just there
                    # for data with identical time stamps.  This shouldn't happen
                    # but in practice might.  The 300.0 represents 5 minutes and
                    # is the largest normal time interval.  Data near large gaps
                    # will get a weight of 5 mins.
                    dts.clip(0.001, 300.0, out=dts)
                sum_dts = np.sum(dts)

                out['min'][i] = np.min(vals)
                out['max'][i] = np.max(vals)
                out['mean'][i] = np.sum(dts * vals) / sum_dts
                if interval == 'daily':
                    # biased weighted estimator of variance (N should be big enough)
                    # http://en.wikipedia.org/wiki/Mean_square_weighted_deviation
                    sigma_sq = np.sum(dts * (vals - out['mean'][i]) ** 2) / sum_dts
                    out['std'][i] = np.sqrt(sigma_sq)
                    quant_vals = scipy.stats.mstats.mquantiles(vals, np.array(quantiles) / 100.0)
                    for quant_val, quantile in zip(quant_vals, quantiles):
                        out['p%02d' % quantile][i] = quant_val

            if msid.state_codes:
                # If MSID has state codes then count the number of values in each state
                # and store.  The MSID values can have trailing spaces to fill out to a
                # uniform length, so state_code is right padded accordingly.
                max_len = max(len(state_code) for raw_count, state_code in msid.state_codes)
                fmtstr = '{:' + str(max_len) + 's}'
                for raw_count, state_code in msid.state_codes:
                    state_count = np.count_nonzero(vals == fmtstr.format(state_code))
                    out['n_' + fix_state_code(state_code)][i] = state_count

            i += 1

    return np.rec.fromarrays([x[:i] for x in out.values()], names=list(out.keys()))


def update_stats(colname, interval, msid=None):

    dt = {'5min': 328,
          'daily': 86400}[interval]

    ft['msid'] = colname
    ft['interval'] = interval
    stats_file = msid_files['stats'].abs

    logger.info('Updating stats file %s', stats_file)

    if not os.path.exists(msid_files['statsdir'].abs):
        logger.info('Making stats dir {}'.format(msid_files['statsdir'].abs))
        os.makedirs(msid_files['statsdir'].abs)

    stats = tables.open_file(stats_file, mode='a',
                            filters=tables.Filters(complevel=5, complib='zlib'))

    # INDEX0 is somewhat before any CXC archive data (which starts around 1999:205)
    INDEX0 = DateTime('1999:200:00:00:00').secs // dt
    try:
        index0 = stats.root.data.cols.index[-1] + 1
    except tables.NoSuchNodeError:
        index0 = INDEX0

    # Get all new data. time0 is the fetch start time which nominally starts at
    # 500 sec before the last available record.  However some MSIDs may not
    # be sampled for years at a time so once the archive is built and kept
    # up to date then do not look back beyond a certain point.
    if msid is None:
        # fetch telemetry plus a little extra
        time0 = max(DateTime(opt.date_now).secs - opt.max_lookback_time * 86400,
                    index0 * dt - 500)
        time1 = DateTime(opt.date_now).secs
        print(f"{time0} , {time1}")

        msid = fetch.MSID(colname, time0, time1, filter_bad=False)

    if len(msid.times) > 0:
        if index0 == INDEX0:
            # Must be creating the file, so back up a bit from earliest MSID data
            index0 = msid.times[0] // dt - 2

        indexes = np.arange(index0, msid.times[-1] / dt, dtype=np.int32)
        times = indexes * dt

        if len(times) > 2:
            rows = np.searchsorted(msid.times, times)
            vals_stats = calc_stats_vals(msid, rows, indexes, interval)
            if len(vals_stats) > 0:
                # Don't change the following logic in order to add stats data
                # on the same pass as creating the table.  Tried it and
                # something got broken so that there was a single bad record
                # after the first bunch.
                if not opt.dry_run:
                    try:
                        stats.root.data.append(vals_stats)
                        logger.info('  Adding %d records', len(vals_stats))
                    except tables.NoSuchNodeError:
                        logger.info('  Creating table with %d records ...', len(vals_stats))
                        stats.create_table(stats.root, 'data', vals_stats,
                                          "{} sampling".format(interval), expectedrows=2e7)
                    stats.root.data.flush()
            else:
                logger.info('  No stat records within available fetched values')
        else:
            logger.info('  No full stat intervals within fetched values')
    else:
        logger.info('  No MSID data found within {} to {}'
                    .format(msid.datestart, msid.datestop))

    stats.close()

    return msid


def update_derived(filetype):
    """Update full resolution MSID archive files for derived parameters with ``filetype``
    """
    # Get the last H5 table row from archfiles table for this content type
    db = Ska.DBI.DBI(dbi='sqlite', server=msid_files['archfiles'].abs)
    last_row = db.fetchone('SELECT * FROM archfiles ORDER BY filetime DESC')

    # Set the starting index from the last row in archfiles.  This
    # uses Python slicing conventions so that the previous "end"
    # value is exactly the next "start" values, e.g. [index0:index1]
    # For derived parameters we have stopmjf <==> index1
    index0 = last_row['stopmjf']

    # Get the full set of rootparams for all colnames
    colnames = pickle.load(open(msid_files['colnames'].abs, 'rb'))
    colnames = [x for x in colnames if x.startswith('DP_')]
    msids = set()
    for colname in colnames:
        dp_class = getattr(derived, colname)
        dp = dp_class()
        msids = msids.union([x.upper() for x in dp.rootparams])
        time_step = dp.time_step  # will be the same for every DP

    # Find the last time in archive for each of the content types
    # occuring in the list of rootparam MSIDs.
    # fetch.content is a mapping from MSID to content type
    last_times = {}
    ft_content = ft['content'].val
    for msid in msids:
        ft['msid'] = 'TIME'
        content = ft['content'] = fetch.content[msid]
        if content not in last_times:
            h5 = tables.open_file(fetch.msid_files['msid'].abs, mode='r')
            last_times[content] = h5.root.data[-1]
            h5.close()
    last_time = min(last_times.values()) - 1000
    ft['content'] = ft_content

    # Make a list of indexes that will correspond to the index/time ranges
    # for each pseudo-"archfile".  In this context an archfile just specifies
    # the time range covered by an ingest, but is needed by fetch to roughly
    # locate rows in the H5 file for fast queries.  Each archfile is 10000 sec
    # long, and when updating the database no more than 1000000 seconds of
    # telemetry will be read at one time.
    archfile_time_step = 10000.0
    max_archfiles = int(1000000.0 / archfile_time_step)

    # Read data out to either date_now or the last available time in telemetry.
    # opt.date_now could be set in the past for testing.
    index_step = int(round(archfile_time_step / time_step))
    time1 = min(DateTime(opt.date_now).secs, last_time)
    index1 = int(time1 / time_step)
    indexes = np.arange(index0, index1, index_step)

    archfiles = []
    for index0, index1 in zip(indexes[:-1], indexes[1:]):
        archfiles.append('{}:{}:{}'.format(filetype['content'], index0, index1))
        if len(archfiles) == max_archfiles or index1 == indexes[-1]:
            update_msid_files(filetype, archfiles)
            logger.verbose('update_msid_files(filetype={}, archfiles={})'
                           .format(str(filetype), archfiles))
            archfiles = []


def update_archive(filetype):

    archfiles = get_archive_files(filetype)

    if archfiles:
        processed_ingest_files = update_telemetry(filetype, archfiles)
        move_archive_files(filetype, processed_ingest_files)


def make_h5_col_file_derived(dats, colname):
    """Make a new h5 table to hold column from ``dat``."""
    filename = msid_files['msid'].abs
    filedir = os.path.dirname(filename)
    if not os.path.exists(filedir):
        os.makedirs(filedir)

    # Estimate the number of rows for 20 years based on available data
    times = np.hstack([x['TIME'] for x in dats])
    dt = np.median(times[1:] - times[:-1])
    n_rows = int(86400 * 365 * 20 / dt)

    filters = tables.Filters(complevel=5, complib='zlib')
    h5 = tables.open_file(filename, mode='w', filters=filters)

    col = dats[-1][colname]
    h5shape = (0,) + col.shape[1:]
    h5type = tables.Atom.from_dtype(col.dtype)
    h5.create_earray(h5.root, 'data', h5type, h5shape, title=colname,
                    expectedrows=n_rows)
    h5.create_earray(h5.root, 'quality', tables.BoolAtom(), (0,), title='Quality',
                    expectedrows=n_rows)
    logger.verbose('WARNING: made new file {} for column {!r} shape={} with n_rows(1e6)={}'
                   .format(filename, colname, h5shape, n_rows / 1.0e6))
    h5.close()


def append_h5_col_derived(dats, colname):
    """Append new values to an HDF5 MSID data table.
    :param dats: List of pyfits HDU data objects
    :param colname: column name
    """
    def i_colname(dat):
        """Return the index for `colname` in `dat`"""
        return list(dat.dtype.names).index(colname)

    h5 = tables.open_file(msid_files['msid'].abs, mode='a')
    stacked_data = np.hstack([x[colname] for x in dats])
    stacked_quality = np.hstack([x['QUALITY'][:, i_colname(x)] for x in dats])
    logger.verbose('Appending %d items to %s' % (len(stacked_data), msid_files['msid'].abs))

    if not opt.dry_run:
        h5.root.data.append(stacked_data)
        h5.root.quality.append(stacked_quality)

    data_len = len(h5.root.data)
    h5.close()

    return data_len


def make_h5_col_file_tlm(dat, colname):
    """Make a new h5 table to hold column from ``dat``."""
    
    # DataProduct.create_archive_directory(msid_files['msid'].abs, colname)
    DataProduct.touch_index(msid_files['msid'].abs, colname, dat[colname]['index']['index'], dat[colname]['index']['epoch'])

    DataProduct.create_values_hdf5(colname, dat, msid_files['mnemonic_value'].abs)
    DataProduct.create_times_hdf5(colname, dat, msid_files['mnemonic_times'].abs)


def append_mnemonic_times(mnemonic, times):
    pass


def append_mnemonic_values(mnemonic, values):
    pass


def append_h5_col_tlm(dat, colname):
    """Append new values to an HDF5 MSID data table.
    :param dats: List of pyfits HDU data objects
    :param colname: column name
    """

    times = dat[colname]['times']
    values = dat[colname]['values']

<<<<<<< HEAD
    h5_values_file = tables.open_file(str(msid_files['mnemonic_value'].abs), mode='a')
    #logger.verbose('Appending %d items to %s' % (len(values), values_filepath))

    h5_times_file = tables.open_file(str(msid_files['mnemonic_times'].abs), mode='a')
    #logger.verbose('Appending %d items to %s' % (len(times), times_filepath))
=======
    h5_values_file = tables.open_file(values_filepath, mode='a')
>>>>>>> 86cc3d5d

    if not opt.dry_run:

        h5_times_file.root.time.append(times)
        h5_values_file.root.data.append(values)

    data_len = len(h5_values_file.root.data)
    h5_times_file.close()
    h5_values_file.close()

    return data_len


def truncate_archive(filetype, date):
    """Truncate msid and statfiles for every archive file after date (to nearest
    year:doy)
    """
    colnames = pickle.load(open(msid_files['colnames'].abs, 'rb'))

    date = DateTime(date).date
    year, doy = date[0:4], date[5:8]

    # Setup db handle with autocommit=False so that error along the way aborts insert transactions
    db = Ska.DBI.DBI(dbi='sqlite', server=msid_files['archfiles'].abs, autocommit=False)

    # Get the earliest row number from the archfiles table where year>=year and doy=>doy
    out = db.fetchall('SELECT rowstart FROM archfiles '
                      'WHERE year>={0} AND doy>={1}'.format(year, doy))
    if len(out) == 0:
        return
    rowstart = out['rowstart'].min()
    time0 = DateTime("{0}:{1}:00:00:00".format(year, doy)).secs

    for colname in colnames:
        ft['msid'] = colname
        filename = msid_files['mnemonic_value'].abs # msid_files['msid'].abs
        if not os.path.exists(filename):
            raise IOError('MSID file {} not found'.format(filename))
        if not opt.dry_run:
            h5 = tables.open_file(filename, mode='a')
            h5.root.data.truncate(rowstart)
            h5.root.quality.truncate(rowstart)
            h5.close()
        logger.verbose('Removed rows from {0} for filetype {1}:{2}'.format(
            rowstart, filetype['content'], colname))

        # Delete the 5min and daily stats, with a little extra margin
        if colname not in fetch.IGNORE_COLNAMES:
            del_stats(colname, time0, '5min')
            del_stats(colname, time0, 'daily')

    cmd = 'DELETE FROM archfiles WHERE (year>={0} AND doy>={1}) OR year>{0}'.format(year, doy, year)
    if not opt.dry_run:
        db.execute(cmd)
        db.commit()
    logger.verbose(cmd)


def is_file_already_in_db(ingest_file_path, db):

    filename = os.path.basename(ingest_file_path)
    if db.fetchall('SELECT filename FROM archfiles WHERE filename=?', (filename,)):
        logger.verbose('File %s already in archfiles - unlinking and skipping' % filename)
        os.unlink(ingest_file_path)
        return True


def process_ingest_file(idx, ingest_file_path, filetype, row, colnames, list_of_ingest_files, db):
    """

    """

    # Check if filename is already in archfiles.  If so then abort further processing.
    filename = os.path.basename(ingest_file_path)
    if db.fetchall('SELECT filename FROM archfiles WHERE filename=?', (filename,)):
        logger.verbose('File %s already in archfiles - unlinking and skipping' % filename)
        os.unlink(ingest_file_path)
        return None, None

    # Read archive file and accumulate data into dats list and header into headers dict
    logger.info('Processing (%d / %d) %s' % (idx+1, len(list_of_ingest_files), filename))

    ingest = process.Ingest(ingest_file_path, msid_files['colnames'].abs, strategy='pandas').start()

    archfiles_row = dict(filename=ingest_file_path,
                         tstart=ingest.tstart,
                         tstop=ingest.tstop,
                         rowstart=row,
                         rowstop=row + 1,
                         date=Time.now().iso)


    return ingest.data, archfiles_row

# def read_archfile(i, f, filetype, row, colnames, archfiles, db):
#     """Read filename ``f`` with index ``i`` (position within list of filenames).  The
#     file has type ``filetype`` and will be added to MSID file at row index ``row``.
#     ``colnames`` is the list of column names for the content type (not used here).
#     """
#     # Check if filename is already in archfiles.  If so then abort further processing.
#     filename = os.path.basename(f)
#     if db.fetchall('SELECT filename FROM archfiles WHERE filename=?', (filename,)):
#         logger.verbose('File %s already in archfiles - unlinking and skipping' % f)
#         os.unlink(f)
#         return None, None

#     # Read archive file and accumulate data into dats list and header into headers dict
#     logger.info('Reading (%d / %d) %s' % (i+1, len(archfiles), filename))

#     ingest = process.Ingest(f, msid_files['colnames'].abs).start()

#     archfiles_row = dict(filename=f,
#                          tstart=ingest.tstart,
#                          tstop=ingest.tstop,
#                          rowstart=row,
#                          rowstop=row + 1,
#                          date=Time.now().iso)


#     return ingest.data, archfiles_row

def read_derived(i, filename, filetype, row, colnames, archfiles, db):
    """Read derived data using eng_archive and derived computation classes.
    ``filename`` has format <content>_<index0>_<index1> where <content>
    is the content type (e.g. "dp_thermal128"), <index0> is the start index for
    the new data and index1 is the end index (using Python slicing convention
    index0:index1).  Args ``i``, ``filetype``, and ``row`` are as in
    read_archive().  ``row`` must equal <index0>.  ``colnames`` is the list of
    column names for the content type.
    """
    # Check if filename is already in archfiles.  If so then abort further processing.

    if db.fetchall('SELECT filename FROM archfiles WHERE filename=?', (filename,)):
        logger.verbose('File %s already in archfiles - skipping' % filename)
        return None, None

    # f has format <content>_<index0>_<index1>
    # <content> has format dp_<content><mnf_step> e.g. dp_thermal128
    content, index0, index1 = filename.split(':')
    index0 = int(index0)
    index1 = int(index1)
    mnf_step = int(re.search(r'(\d+)$', content).group(1))
    time_step = mnf_step * derived.MNF_TIME
    times = time_step * np.arange(index0, index1)

    logger.info('Reading (%d / %d) %s' % (i, len(archfiles), filename))
    vals = {}
    bads = np.zeros((len(times), len(colnames)), dtype=np.bool)
    for i, colname in enumerate(colnames):
        if colname == 'TIME':
            vals[colname] = times
            bads[:, i] = False
        else:
            dp_class = getattr(Ska.engarchive.derived, colname.upper())
            dp = dp_class()
            dataset = dp.fetch(times[0] - 1000, times[-1] + 1000)
            ok = (index0 <= dataset.indexes) & (dataset.indexes < index1)
            vals[colname] = dp.calc(dataset)[ok]
            bads[:, i] = dataset.bads[ok]

    vals['QUALITY'] = bads
    dat = Ska.Numpy.structured_array(vals, list(colnames) + ['QUALITY'])

    # Accumlate relevant info about archfile that will be ingested into
    # MSID h5 files.  Commit info before h5 ingest so if there is a failure
    # the needed info will be available to do the repair.
    date = DateTime(times[0]).date
    year, doy = date[0:4], date[5:8]
    archfiles_row = dict(filename=filename,
                         filetime=int(index0 * time_step),
                         year=year,
                         doy=doy,
                         tstart=times[0],
                         tstop=times[-1],
                         rowstart=row,
                         rowstop=row + len(dat),
                         startmjf=index0,
                         stopmjf=index1,
                         date=date)

    return dat, archfiles_row


def get_dat_colnames(dat):
    """Iteratable over dat colnames"""
    return dat if isinstance(dat, dict) else dat.dtype.names


def select_ingest_strategy(filepath):

    strategy_map = {

        'CSV': 'pandas',
        'csv': 'pandas',
        '.h5': 'h5py',
        'hdf5': 'h5py',
    }

    print(filepath[-3:])

    return strategy_map[filepath[-3:]]


def update_telemetry(filetype, ingest_file_list):

    print(f"INFO: Updating Telemetry Archive With New Data ... ")

    colnames = pickle.load(open(msid_files['colnames'].abs, 'rb'))

    old_colnames = colnames.copy()

    # Setup db handle with autocommit=False so that error along the way aborts insert transactions
    db = Ska.DBI.DBI(dbi='sqlite', server=msid_files['archfiles'].abs, autocommit=False)

    # Get the last row number from the archfiles table
    out = db.fetchone('SELECT max(rowstop) FROM archfiles')
    row = out['max(rowstop)'] or 0
    last_archfile = db.fetchone('SELECT * FROM archfiles where rowstop=?', (row,))

    archfiles_processed = []

    content_is_derived = (filetype['instrum'] == 'DERIVED')
    make_h5_col_file = make_h5_col_file_derived if content_is_derived else make_h5_col_file_tlm
    append_h5_col = append_h5_col_derived if content_is_derived else append_h5_col_tlm

    for idx, ingest_file_path in enumerate(ingest_file_list):

        strategy = select_ingest_strategy(ingest_file_path)

        ingest = process.Ingest(ingest_file_path, msid_files['colnames'].abs, strategy=strategy).start()

        archfiles_row = dict(filename=ingest_file_path,
                         tstart=ingest.tstart,
                         tstop=ingest.tstop,
                         rowstart=row,
                         rowstop=row + 1,
                         date=Time.now().iso)

        # dat, archfiles_row = get_data(idx, ingest_file, filetype, row, colnames, ingest_file_list, db)

        if ingest.data is None:
            continue

        # If creating new content type and there are no existing colnames, then
        # define the column names now.
        if opt.create and not colnames:
            colnames = set(get_dat_colnames(ingest.data))

        # Ensure that the time gap between the end of the last ingested archive
        # file and the start of this one is less than opt.max_gap (or
        # filetype-based defaults).  If this fails then break out of the
        # archfiles processing but continue on to ingest any previously
        # successful archfiles
        if last_archfile is None:
            time_gap = 0
        else:
            time_gap = archfiles_row['tstart'] - last_archfile['tstop']
        max_gap = opt.max_gap
        if max_gap is None:
            if filetype['instrum'] in ['DERIVED']:
                max_gap = 601
            else:
                max_gap = 32.9

        if time_gap > max_gap:
            logger.warning('WARNING: found gap of %.2f secs between archfiles %s and %s',
                           time_gap, last_archfile['filename'], archfiles_row['filename'])
        elif time_gap < 0:
            raise ValueError('overlapping archive files')

        # Update the last_archfile values.
        last_archfile = archfiles_row

        # Mark the archfile as ingested in the database and add to list for
        # subsequent relocation into arch_files archive.  In the case of a gap
        # where ingest is stopped before all archfiles are processed, this will
        # leave files either in a tmp dir (HEAD) or in the stage dir (OCC).
        # In the latter case this allows for successful processing later when the
        # gap gets filled.
        archfiles_processed.append(ingest_file_path)
        if not opt.dry_run:
            db.insert(archfiles_row, 'archfiles')

        # Update the running list of column names.
        colnames.update(name for name in get_dat_colnames(ingest.data))

        row += len(ingest.data) if content_is_derived else 1

        logger.verbose('Writing accumulated column data to h5 file at ' + time.ctime())
        processed_cols = set()
        for colname in colnames:
            ft['msid'] = colname
            if not os.path.exists(msid_files['msid'].abs):
                make_h5_col_file(ingest.data, colname)
                if not opt.create:
                    # New MSID was found for this content type.  This must be associated with
                    # an update to the TDB.  Skip for the moment to ensure that other MSIDs
                    # are fully processed.
                    continue
            append_h5_col(ingest.data, colname)
            processed_cols.add(colname)

        # Process any new MSIDs (this is extremely rare)
        for colname in colnames - processed_cols:
            ft['msid'] = colname
            append_h5_col(ingest.data, colname)

    # Assuming everything worked now commit the db inserts that signify the
    # new archive files have been processed
    if not opt.dry_run:
        db.commit()

    # If colnames changed then give warning and update files.
    if colnames != old_colnames:
        logger.warning(f"WARNING: updating {msid_files['colnames'].abs} because colnames changed ...")
        if not opt.dry_run:
            pickle.dump(colnames, open(msid_files['colnames'].abs, 'wb'))

    return archfiles_processed


def update_msid_files(filetype, archfiles):

    print(f"Updating....")

    colnames = pickle.load(open(msid_files['colnames'].abs, 'rb'))

    old_colnames = colnames.copy()

    # Setup db handle with autocommit=False so that error along the way aborts insert transactions
    db = Ska.DBI.DBI(dbi='sqlite', server=msid_files['archfiles'].abs, autocommit=False)

    # Get the last row number from the archfiles table
    out = db.fetchone('SELECT max(rowstop) FROM archfiles')
    row = out['max(rowstop)'] or 0
    last_archfile = db.fetchone('SELECT * FROM archfiles where rowstop=?', (row,))

    archfiles_processed = []

    content_is_derived = (filetype['instrum'] == 'DERIVED')
    make_h5_col_file = make_h5_col_file_derived if content_is_derived else make_h5_col_file_tlm
    append_h5_col = append_h5_col_derived if content_is_derived else append_h5_col_tlm
    #append_h5_col = append_h5_col_derived if content_is_derived else append_h5_col_tlm
    

    for i, f in enumerate(archfiles):
        # get_data = (read_derived if content_is_derived else read_archfile)
        get_data = (read_derived if content_is_derived else process_ingest_file)
        dat, archfiles_row = get_data(i, f, filetype, row, colnames, archfiles, db)
        if dat is None:
            continue

        # If creating new content type and there are no existing colnames, then
        # define the column names now.
        if opt.create and not colnames:
            colnames = set(get_dat_colnames(dat))
 
        # Ensure that the time gap between the end of the last ingested archive
        # file and the start of this one is less than opt.max_gap (or
        # filetype-based defaults).  If this fails then break out of the
        # archfiles processing but continue on to ingest any previously
        # successful archfiles
        if last_archfile is None:
            time_gap = 0
        else:
            time_gap = archfiles_row['tstart'] - last_archfile['tstop']
        max_gap = opt.max_gap
        if max_gap is None:
            if filetype['instrum'] in ['DERIVED']:
                max_gap = 601
            else:
                max_gap = 32.9

        if time_gap > max_gap:
            logger.warning('WARNING: found gap of %.2f secs between archfiles %s and %s',
                           time_gap, last_archfile['filename'], archfiles_row['filename'])
        elif time_gap < 0:
            raise ValueError('overlapping archive files')

        # Update the last_archfile values.
        last_archfile = archfiles_row

        # Mark the archfile as ingested in the database and add to list for
        # subsequent relocation into arch_files archive.  In the case of a gap
        # where ingest is stopped before all archfiles are processed, this will
        # leave files either in a tmp dir (HEAD) or in the stage dir (OCC).
        # In the latter case this allows for successful processing later when the
        # gap gets filled.
        archfiles_processed.append(f)
        if not opt.dry_run:
            db.insert(archfiles_row, 'archfiles')

        # Update the running list of column names.
        colnames.update(name for name in get_dat_colnames(dat))

        row += len(dat) if content_is_derived else 1

        logger.verbose('Writing accumulated column data to h5 file at ' + time.ctime())
        processed_cols = set()
        for colname in colnames:
            ft['msid'] = colname
            if not os.path.exists(msid_files['msid'].abs):
                make_h5_col_file(dat, colname)
                if not opt.create:
                    # New MSID was found for this content type.  This must be associated with
                    # an update to the TDB.  Skip for the moment to ensure that other MSIDs
                    # are fully processed.
                    continue
            append_h5_col(dat, colname) # actual call to update data
            processed_cols.add(colname)

        # Process any new MSIDs (this is extremely rare)
        for colname in colnames - processed_cols:
            ft['msid'] = colname
            append_h5_col(dat, colname)

    # Assuming everything worked now commit the db inserts that signify the
    # new archive files have been processed
    if not opt.dry_run:
        db.commit()

    # If colnames changed then give warning and update files.
    if colnames != old_colnames:
        logger.warning(f"WARNING: updating {msid_files['colnames'].abs} because colnames changed ...")
        if not opt.dry_run:
            pickle.dump(colnames, open(msid_files['colnames'].abs, 'wb'))

    return archfiles_processed


def move_archive_files(filetype, ingest_files):

    print(archfiles)
    print(filetype)
    # ft['content'] = filetype.content.lower()

    # stagedir = arch_files['stagedir'].abs
    # if not os.path.exists(stagedir):
    #     os.makedirs(stagedir)

    # for f in archfiles:
    #     if not os.path.exists(f):
    #         continue
    #     ft['basename'] = os.path.basename(f)
    #     tstart = re.search(r'(\d+)', str(ft['basename'])).group(1)
    #     datestart = DateTime(tstart).date
    #     ft['year'], ft['doy'] = re.search(r'(\d\d\d\d):(\d\d\d)', datestart).groups()

    #     archdir = arch_files['archdir'].abs
    #     archfile = arch_files['archfile'].abs

    #     if not os.path.exists(archdir):
    #         os.makedirs(archdir)

    #     if not os.path.exists(archfile):
    #         logger.info('mv %s %s' % (os.path.abspath(f), archfile))
    #         if not opt.dry_run:
    #             if not opt.occ:
    #                 shutil.copy2(f, stagedir)
    #             shutil.move(f, archfile)

    #     if os.path.exists(f):
    #         logger.verbose('Unlinking %s' % os.path.abspath(f))
    #         os.unlink(f)


def get_archive_files(filetype):
    """Get telemetry files"""

<<<<<<< HEAD
    files = []
    supported_file_types = ['h5', 'CSV']
=======

>>>>>>> 86cc3d5d
    staging_directory = get_env_variable('STAGING_DIRECTORY')

    logger.info(f"Starting ingest file discovery in {staging_directory} ... ")

    for file_type in supported_file_types:

        files.extend(sorted(glob.glob(f"{staging_directory}*.{file_type}")))

    logger.info(f"Discovered: {len(files)} in {staging_directory} ...")
    logger.info(f"Files discovered: {files}")

<<<<<<< HEAD
    return files
=======

    return files
>>>>>>> 86cc3d5d
<|MERGE_RESOLUTION|>--- conflicted
+++ resolved
@@ -27,18 +27,11 @@
 import numpy as np
 import scipy.stats.mstats
 
-<<<<<<< HEAD
+
 import jeta.archive.fetch as fetch
 import jeta.archive.converters as converters
 import jeta.archive.file_defs as file_defs
 import jeta.archive.derived as derived
-=======
-import Ska.engarchive.fetch as fetch
-import Ska.engarchive.converters as converters
-import Ska.engarchive.file_defs as file_defs
-import Ska.engarchive.derived as derived
-
->>>>>>> 86cc3d5d
 
 from jeta.ingest import process
 from jeta.ingest.archive import DataProduct
@@ -709,15 +702,13 @@
     times = dat[colname]['times']
     values = dat[colname]['values']
 
-<<<<<<< HEAD
+
     h5_values_file = tables.open_file(str(msid_files['mnemonic_value'].abs), mode='a')
     #logger.verbose('Appending %d items to %s' % (len(values), values_filepath))
 
     h5_times_file = tables.open_file(str(msid_files['mnemonic_times'].abs), mode='a')
     #logger.verbose('Appending %d items to %s' % (len(times), times_filepath))
-=======
-    h5_values_file = tables.open_file(values_filepath, mode='a')
->>>>>>> 86cc3d5d
+
 
     if not opt.dry_run:
 
@@ -1187,12 +1178,9 @@
 def get_archive_files(filetype):
     """Get telemetry files"""
 
-<<<<<<< HEAD
     files = []
     supported_file_types = ['h5', 'CSV']
-=======
-
->>>>>>> 86cc3d5d
+
     staging_directory = get_env_variable('STAGING_DIRECTORY')
 
     logger.info(f"Starting ingest file discovery in {staging_directory} ... ")
@@ -1204,9 +1192,4 @@
     logger.info(f"Discovered: {len(files)} in {staging_directory} ...")
     logger.info(f"Files discovered: {files}")
 
-<<<<<<< HEAD
     return files
-=======
-
-    return files
->>>>>>> 86cc3d5d
