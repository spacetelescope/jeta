#!/usr/bin/env python
# Licensed under a 3-clause BSD style license - see LICENSE.rst

from __future__ import print_function, division, absolute_import

import re
import os
import glob
import time
from six.moves import cPickle as pickle
from six.moves import zip
import argparse
import shutil
import itertools
from collections import OrderedDict, defaultdict
import logging
from datetime import datetime
from astropy.time import Time
from Chandra.Time import DateTime
import Ska.File
import Ska.DBI
import Ska.Numpy
import pyyaks.logger
import pyyaks.context
import astropy.io.fits as pyfits
import tables
import numpy as np
import scipy.stats.mstats

<<<<<<< HEAD
import jeta.archive.fetch as fetch
import jeta.archive.converters as converters
import jeta.archive.file_defs as file_defs
import jeta.archive.derived as derived
#import Ska.arc5gl

=======

import jeta.archive.fetch as fetch
import jeta.archive.converters as converters
import jeta.archive.file_defs as file_defs
import jeta.archive.derived as derived

>>>>>>> bc447dd2
from jeta.ingest import process
from jeta.ingest.archive import DataProduct

working_filename = None

def get_options(args=None):
    parser = argparse.ArgumentParser()
    parser.add_argument("--dry-run",
                        action="store_true",
                        help="Dry run (no actual file or database updatees)")
    parser.add_argument("--no-full",
                        action="store_false",
                        dest="update_full",
                        default=True,
                        help=("Do not fetch files from archive and update "
                              "full-resolution MSID archive"))
    parser.add_argument("--no-stats",
                        action="store_false",
                        dest="update_stats",
                        default=True,
                        help="Do not update 5 minute and daily stats archive")
    parser.add_argument("--create",
                        action="store_true",
                        help="Create the MSID H5 files from scratch")
    parser.add_argument("--truncate",
                        help="Truncate archive after <date> (CAUTION!!)")
    parser.add_argument("--max-lookback-time",
                        type=float,
                        default=60,
                        help="Maximum look back time for updating statistics (days)")
    parser.add_argument("--date-now",
                        default=DateTime().date,
                        help="Set effective processing date for testing (default=NOW)")
    parser.add_argument("--date-start",
                        default=None,
                        help=("Processing start date (loops by max-lookback-time "
                              "until date-now if set)"))
    parser.add_argument("--max-gap",
                        type=float,
                        help="Maximum time gap between archive files")
    parser.add_argument("--allow-gap-after-days",
                        type=float,
                        default=4,
                        help="Allow archive file gap when file is this old (days, default=4)")
    parser.add_argument("--max-arch-files",
                        type=int,
                        default=500,
                        help="Maximum number of archive files to ingest at once")
    parser.add_argument("--data-root",
                        default=".",
                        help="Engineering archive root directory for MSID and arch files")
    parser.add_argument("--occ",
                        action="store_true",
                        help="Running on the OCC GRETA network (no arc5gl)")
    parser.add_argument("--content",
                        action='append',
                        help="Content type to process [match regex] (default = all)")
    parser.add_argument("--log-level",
                        help="Logging level")
    return parser.parse_args(args)

# Configure fetch.MSID to cache recent results for performance in
# derived parameter updates.
fetch.CACHE = True

opt = get_options()
if opt.create:
    opt.update_stats = False

ft = fetch.ft

msid_files = pyyaks.context.ContextDict('update_archive.msid_files',
                                        basedir=opt.data_root)
msid_files.update(file_defs.msid_files)
arch_files = pyyaks.context.ContextDict('update_archive.arch_files',
                                        basedir=opt.data_root)
arch_files.update(file_defs.arch_files)

# Set up fetch so it will first try to read from opt.data_root if that is
# provided as an option and exists, and if not fall back to the default of
# fetch.ENG_ARCHIVE.  Fetch is a read-only process so this is safe when testing.
if opt.data_root:
    fetch.msid_files.basedir = ':'.join([opt.data_root, fetch.ENG_ARCHIVE])

# Set up logging
loglevel = pyyaks.logger.VERBOSE if opt.log_level is None else int(opt.log_level)
logger = pyyaks.logger.get_logger(name='Engineering Digest Engine', level=loglevel,
                                  format="%(asctime)s %(message)s")

# Also adjust fetch logging if non-default log-level supplied (mostly for debug)
if opt.log_level is not None:
    fetch.add_logging_handler(level=int(opt.log_level))

archfiles_hdr_cols = ('tstart', 'tstop', 'startmjf', 'startmnf', 'stopmjf', 'stopmnf',
                      'tlmver', 'ascdsver', 'revision', 'date')
def get_env_variable(var_name):

    try:
        return os.environ[var_name]
    except:
        error_msg = 'Set the {} environment variable'.format(var_name)
        raise ValueError(error_msg)


def get_colnames():
    """Get column names for the current content type (defined by ft['content'])"""
    colnames = [x for x in pickle.load(open(msid_files['colnames'].abs, 'rb'))
                if x not in fetch.IGNORE_COLNAMES]
    return colnames


def create_content_dir():

    """
    Make empty files for colnames.pkl and archfiles.db3
    for the current content type ft['content'].
    This only works within the development (git) directory in conjunction
    with the --create option.
    """
    dirname = msid_files['contentdir'].abs

    if not os.path.exists(dirname):
        logger.info('Making directory {}'.format(dirname))
        os.makedirs(dirname)

    empty = set()
    if not os.path.exists(msid_files['colnames'].abs):
        with open(msid_files['colnames'].abs, 'wb') as f:
            pickle.dump(empty, f)

    if not os.path.exists(msid_files['archfiles'].abs):

        print(msid_files['archfiles'].abs)

        archfiles_def = open(get_env_variable('ARCHIVE_DEFINITION_SOURCE')).read()

        filename = msid_files['archfiles'].abs
        logger.info('Creating db {}'.format(filename))
        db = Ska.DBI.DBI(dbi='sqlite', server=filename, autocommit=False)
        db.execute(archfiles_def)
        db.commit()


_fix_state_code_cache = {}


def fix_state_code(state_code):
    """
    Return a version of ``state_code`` that has only alphanumeric chars.  This
    can be used as a column name, unlike e.g. "n_+1/2".  Since this gets called
    in an inner loop cache the result.
    """
    try:
        out = _fix_state_code_cache[state_code]
    except KeyError:
        out = state_code
        for sub_in, sub_out in ((r'\+', 'PLUS_'),
                                (r'\-', 'MINUS_'),
                                (r'>', '_GREATER_'),
                                (r'/', '_DIV_')):
            out = re.sub(sub_in, sub_out, out)
        _fix_state_code_cache[state_code] = out

    return out


def begin():
    """ This method begins the telemetry archive update process.

    Perform one full update of the eng archive based on opt parameters.
    This may be called in a loop by the program-level main().
    """
    logger.info('Run time options: \n{}'.format(opt))
    logger.info('Update_archive file: {}'.format(os.path.abspath(__file__)))
    logger.info('Fetch module file: {}'.format(os.path.abspath(fetch.__file__)))
    logger.info('')
    logger.info(f'Begun Ingest @ {datetime.now()}')

    # Get the archive content filetypes
    filetypes = fetch.filetypes

    # if opt.content:
    #     contents = [x.upper() for x in opt.content]
    #     filetypes = [x for x in filetypes
    #                  if any(re.match(y, x.content) for y in contents)]

    for filetype in filetypes:
        # Update attributes of global ContextValue "ft".  This is needed for
        # rendering of "files" ContextValue.
        ft['content'] = filetype.content.lower()

        if opt.create:
            create_content_dir()

        colnames = [x for x in pickle.load(open(msid_files['colnames'].abs, 'rb'))
                    if x not in fetch.IGNORE_COLNAMES]

        if not os.path.exists(fetch.msid_files['archfiles'].abs):
            logger.info('No archfiles.db3 for %s - skipping' % ft['content'])
            continue

        logger.info('Processing %s content type', ft['content'])

        if opt.truncate:
            truncate_archive(filetype, opt.truncate)
            continue

        if opt.update_full:
            if filetype['instrum'] == 'DERIVED':
                update_derived(filetype)
            else:
                update_archive(filetype)

        if opt.update_stats:
            for colname in colnames:
                if opt.state_codes_only:
                    # Check if colname has a state code in the TDB or if it is in the
                    # special-case fetch.STATE_CODES dict (e.g. simdiag or simmrg telem).
                    try:
                        Ska.tdb.msids[colname].Tsc['STATE_CODE']
                    except Exception:
                        if not colname.upper() in fetch.STATE_CODES:
                            continue

                msid = update_stats(colname, 'daily')
                update_stats(colname, '5min', msid)

        logger.info(f' INFO: Archive Update Process Complete.')

def fix_misorders(filetype):
    """Fix problems in the eng archive where archive files were ingested out of
    time order.  This results in a non-monotonic times in the MSID hdf5 files
    and subsequently corrupts the stats files.  This routine looks for
    discontinuities in rowstart assuming filename ordering and swaps neighbors.
    One needs to verify in advance (--dry-run --fix-misorders --content ...)
    that this will be an adequate fix.
    Example::
      update_archive.py --dry-run --fix-misorders --content misc3eng
      update_archive.py --fix-misorders --content misc3eng >& fix_misc3.log
      update_archive.py --content misc3eng --max-lookback-time 100 >>& fix_misc3.log
    In the --dry-run it is important to verify that the gap is really just from
    two mis-ordered files that can be swapped.  Look at the rowstart,rowstop values
    in the filename-ordered list.
    :param filetype: filetype
    :returns: minimum time for all misorders found
    """
    colnames = pickle.load(open(msid_files['colnames'].abs, 'rb'))

    # Setup db handle with autocommit=False so that error along the way aborts insert transactions
    db = Ska.DBI.DBI(dbi='sqlite', server=msid_files['archfiles'].abs, autocommit=False)

    # Get misordered archive files
    archfiles = db.fetchall('SELECT * FROM archfiles order by filename')
    bads = archfiles['rowstart'][1:] - archfiles['rowstart'][:-1] < 0

    if not np.any(bads):
        logger.info('No misorders')
        return

    for bad in np.flatnonzero(bads):
        i2_0, i1_0 = archfiles['rowstart'][bad:bad + 2]
        i2_1, i1_1 = archfiles['rowstop'][bad:bad + 2]

        # Update hdf5 file for each column (MSIDs + TIME, MJF, etc)
        for colname in colnames:
            ft['msid'] = colname
            logger.info('Fixing %s', msid_files['msid'].abs)
            if not opt.dry_run:
                filepath = msid_files['mnemonic_value'].abs
                h5 = tables.open_file(filepath, mode='a')
                #h5 = tables.open_file(msid_files['msid'].abs, mode='a')
                hrd = h5.root.data
                hrq = h5.root.quality

                hrd1 = hrd[i1_0:i1_1]
                hrd2 = hrd[i2_0:i2_1]
                hrd[i1_0:i1_0 + len(hrd2)] = hrd2
                hrd[i1_0 + len(hrd2): i2_1] = hrd1

                hrq1 = hrq[i1_0:i1_1]
                hrq2 = hrq[i2_0:i2_1]
                hrq[i1_0:i1_0 + len(hrq2)] = hrq2
                hrq[i1_0 + len(hrq2): i2_1] = hrq1

                h5.close()

        # Update the archfiles table
        cmd = 'UPDATE archfiles SET '
        cols = ['rowstart', 'rowstop']
        cmd += ', '.join(['%s=?' % x for x in cols])
        cmd += ' WHERE filename=?'
        rowstart1 = i1_0
        rowstop1 = rowstart1 + i2_1 - i2_0
        rowstart2 = rowstop1 + 1
        rowstop2 = i2_1
        vals1 = [rowstart1, rowstop1, archfiles['filename'][bad]]
        vals2 = [rowstart2, rowstop2, archfiles['filename'][bad + 1]]
        logger.info('Running %s %s', cmd, vals1)
        logger.info('Running %s %s', cmd, vals2)

        logger.info('Swapping rows %s for %s', [i1_0, i1_1, i2_0, i2_1], filetype.content)
        logger.info('%s', archfiles[bad - 3:bad + 5])
        logger.info('')

        if not opt.dry_run:
            db.execute(cmd, [x.tolist() for x in vals1])
            db.execute(cmd, [x.tolist() for x in vals2])
            db.commit()

    return np.min(archfiles['tstart'][bads])


def del_stats(colname, time0, interval):
    """Delete all rows in ``interval`` stats file for column ``colname`` that
    occur after time ``time0`` - ``interval``.  This is used to fix problems
    that result from a file misorder.  Subsequent runs of update_stats will
    refresh the values correctly.
    """
    dt = {'5min': 328,
          'daily': 86400}[interval]

    ft['msid'] = colname
    ft['interval'] = interval
    stats_file = msid_files['stats'].abs
    if not os.path.exists(stats_file):
        raise IOError('Stats file {} not found'.format(stats_file))

    logger.info('Fixing stats file %s after time %s', stats_file, DateTime(time0).date)

    stats = tables.open_file(stats_file, mode='a',
                            filters=tables.Filters(complevel=5, complib='zlib'))
    index0 = time0 // dt - 1
    indexes = stats.root.data.col('index')[:]
    row0 = np.searchsorted(indexes, [index0])[0] - 1
    if opt.dry_run:
        n_del = len(stats.root.data) - row0
    else:
        n_del = stats.root.data.removeRows(row0, len(stats.root.data))
    logger.info('Deleted %d rows from row %s (%s) to end', n_del, row0,
                DateTime(indexes[row0] * dt).date)
    stats.close()


def calc_stats_vals(msid, rows, indexes, interval):
    """
    Compute statistics values for ``msid`` over specified intervals.
    :param msid: Msid object (filter_bad=True)
    :param rows: Msid row indices corresponding to stat boundaries
    :param indexes: Universal index values for stat (row times // dt)
    :param interval: interval name (5min or daily)
    """
    quantiles = (1, 5, 16, 50, 84, 95, 99)
    n_out = len(rows) - 1

    # Check if data type is "numeric".  Boolean values count as numeric,
    # partly for historical reasons, in that they support funcs like
    # mean (with implicit conversion to float).
    msid_dtype = msid.vals.dtype
    msid_is_numeric = issubclass(msid_dtype.type, (np.number, np.bool_))

    # Predeclare numpy arrays of correct type and sufficient size for accumulating results.
    out = OrderedDict()
    out['index'] = np.ndarray((n_out,), dtype=np.int32)
    out['n'] = np.ndarray((n_out,), dtype=np.int32)
    out['val'] = np.ndarray((n_out,), dtype=msid_dtype)

    if msid_is_numeric:
        out['min'] = np.ndarray((n_out,), dtype=msid_dtype)
        out['max'] = np.ndarray((n_out,), dtype=msid_dtype)
        out['mean'] = np.ndarray((n_out,), dtype=np.float32)

        if interval == 'daily':
            out['std'] = np.ndarray((n_out,), dtype=msid_dtype)
            for quantile in quantiles:
                out['p{:02d}'.format(quantile)] = np.ndarray((n_out,), dtype=msid_dtype)

    # MSID may have state codes
    if msid.state_codes:
        for raw_count, state_code in msid.state_codes:
            out['n_' + fix_state_code(state_code)] = np.zeros(n_out, dtype=np.int32)

    i = 0
    for row0, row1, index in zip(rows[:-1], rows[1:], indexes[:-1]):
        vals = msid.vals[row0:row1]
        times = msid.times[row0:row1]

        n_vals = len(vals)
        if n_vals > 0:
            out['index'][i] = index
            out['n'][i] = n_vals
            out['val'][i] = vals[n_vals // 2]
            if msid_is_numeric:
                if n_vals <= 2:
                    dts = np.ones(n_vals, dtype=np.float64)
                else:
                    dts = np.empty(n_vals, dtype=np.float64)
                    dts[0] = times[1] - times[0]
                    dts[-1] = times[-1] - times[-2]
                    dts[1:-1] = ((times[1:-1] - times[:-2]) +
                                 (times[2:] - times[1:-1])) / 2.0
                    negs = dts < 0.0
                    if np.any(negs):
                        times_dts = [(DateTime(t).date, dt)
                                     for t, dt in zip(times[negs], dts[negs])]
                        logger.warning('WARNING - negative dts in {} at {}'
                                       .format(msid.MSID, times_dts))

                    # Clip to range 0.001 to 300.0.  The low bound is just there
                    # for data with identical time stamps.  This shouldn't happen
                    # but in practice might.  The 300.0 represents 5 minutes and
                    # is the largest normal time interval.  Data near large gaps
                    # will get a weight of 5 mins.
                    dts.clip(0.001, 300.0, out=dts)
                sum_dts = np.sum(dts)

                out['min'][i] = np.min(vals)
                out['max'][i] = np.max(vals)
                out['mean'][i] = np.sum(dts * vals) / sum_dts
                if interval == 'daily':
                    # biased weighted estimator of variance (N should be big enough)
                    # http://en.wikipedia.org/wiki/Mean_square_weighted_deviation
                    sigma_sq = np.sum(dts * (vals - out['mean'][i]) ** 2) / sum_dts
                    out['std'][i] = np.sqrt(sigma_sq)
                    quant_vals = scipy.stats.mstats.mquantiles(vals, np.array(quantiles) / 100.0)
                    for quant_val, quantile in zip(quant_vals, quantiles):
                        out['p%02d' % quantile][i] = quant_val

            if msid.state_codes:
                # If MSID has state codes then count the number of values in each state
                # and store.  The MSID values can have trailing spaces to fill out to a
                # uniform length, so state_code is right padded accordingly.
                max_len = max(len(state_code) for raw_count, state_code in msid.state_codes)
                fmtstr = '{:' + str(max_len) + 's}'
                for raw_count, state_code in msid.state_codes:
                    state_count = np.count_nonzero(vals == fmtstr.format(state_code))
                    out['n_' + fix_state_code(state_code)][i] = state_count

            i += 1

    return np.rec.fromarrays([x[:i] for x in out.values()], names=list(out.keys()))


def update_stats(colname, interval, msid=None):

    dt = {'5min': 328,
          'daily': 86400}[interval]

    ft['msid'] = colname
    ft['interval'] = interval
    stats_file = msid_files['stats'].abs

    logger.info('Updating stats file %s', stats_file)

    if not os.path.exists(msid_files['statsdir'].abs):
        logger.info('Making stats dir {}'.format(msid_files['statsdir'].abs))
        os.makedirs(msid_files['statsdir'].abs)

    stats = tables.open_file(stats_file, mode='a',
                            filters=tables.Filters(complevel=5, complib='zlib'))

    # INDEX0 is somewhat before any CXC archive data (which starts around 1999:205)
    INDEX0 = DateTime('1999:200:00:00:00').secs // dt
    try:
        index0 = stats.root.data.cols.index[-1] + 1
    except tables.NoSuchNodeError:
        index0 = INDEX0

    # Get all new data. time0 is the fetch start time which nominally starts at
    # 500 sec before the last available record.  However some MSIDs may not
    # be sampled for years at a time so once the archive is built and kept
    # up to date then do not look back beyond a certain point.
    if msid is None:
        # fetch telemetry plus a little extra
        time0 = max(DateTime(opt.date_now).secs - opt.max_lookback_time * 86400,
                    index0 * dt - 500)
        time1 = DateTime(opt.date_now).secs
        print(f"{time0} , {time1}")

        msid = fetch.MSID(colname, time0, time1, filter_bad=False)

    if len(msid.times) > 0:
        if index0 == INDEX0:
            # Must be creating the file, so back up a bit from earliest MSID data
            index0 = msid.times[0] // dt - 2

        indexes = np.arange(index0, msid.times[-1] / dt, dtype=np.int32)
        times = indexes * dt

        if len(times) > 2:
            rows = np.searchsorted(msid.times, times)
            vals_stats = calc_stats_vals(msid, rows, indexes, interval)
            if len(vals_stats) > 0:
                # Don't change the following logic in order to add stats data
                # on the same pass as creating the table.  Tried it and
                # something got broken so that there was a single bad record
                # after the first bunch.
                if not opt.dry_run:
                    try:
                        stats.root.data.append(vals_stats)
                        logger.info('  Adding %d records', len(vals_stats))
                    except tables.NoSuchNodeError:
                        logger.info('  Creating table with %d records ...', len(vals_stats))
                        stats.create_table(stats.root, 'data', vals_stats,
                                          "{} sampling".format(interval), expectedrows=2e7)
                    stats.root.data.flush()
            else:
                logger.info('  No stat records within available fetched values')
        else:
            logger.info('  No full stat intervals within fetched values')
    else:
        logger.info('  No MSID data found within {} to {}'
                    .format(msid.datestart, msid.datestop))

    stats.close()

    return msid


def update_derived(filetype):
    """Update full resolution MSID archive files for derived parameters with ``filetype``
    """
    # Get the last H5 table row from archfiles table for this content type
    db = Ska.DBI.DBI(dbi='sqlite', server=msid_files['archfiles'].abs)
    last_row = db.fetchone('SELECT * FROM archfiles ORDER BY filetime DESC')

    # Set the starting index from the last row in archfiles.  This
    # uses Python slicing conventions so that the previous "end"
    # value is exactly the next "start" values, e.g. [index0:index1]
    # For derived parameters we have stopmjf <==> index1
    index0 = last_row['stopmjf']

    # Get the full set of rootparams for all colnames
    colnames = pickle.load(open(msid_files['colnames'].abs, 'rb'))
    colnames = [x for x in colnames if x.startswith('DP_')]
    msids = set()
    for colname in colnames:
        dp_class = getattr(derived, colname)
        dp = dp_class()
        msids = msids.union([x.upper() for x in dp.rootparams])
        time_step = dp.time_step  # will be the same for every DP

    # Find the last time in archive for each of the content types
    # occuring in the list of rootparam MSIDs.
    # fetch.content is a mapping from MSID to content type
    last_times = {}
    ft_content = ft['content'].val
    for msid in msids:
        ft['msid'] = 'TIME'
        content = ft['content'] = fetch.content[msid]
        if content not in last_times:
            h5 = tables.open_file(fetch.msid_files['msid'].abs, mode='r')
            last_times[content] = h5.root.data[-1]
            h5.close()
    last_time = min(last_times.values()) - 1000
    ft['content'] = ft_content

    # Make a list of indexes that will correspond to the index/time ranges
    # for each pseudo-"archfile".  In this context an archfile just specifies
    # the time range covered by an ingest, but is needed by fetch to roughly
    # locate rows in the H5 file for fast queries.  Each archfile is 10000 sec
    # long, and when updating the database no more than 1000000 seconds of
    # telemetry will be read at one time.
    archfile_time_step = 10000.0
    max_archfiles = int(1000000.0 / archfile_time_step)

    # Read data out to either date_now or the last available time in telemetry.
    # opt.date_now could be set in the past for testing.
    index_step = int(round(archfile_time_step / time_step))
    time1 = min(DateTime(opt.date_now).secs, last_time)
    index1 = int(time1 / time_step)
    indexes = np.arange(index0, index1, index_step)

    archfiles = []
    for index0, index1 in zip(indexes[:-1], indexes[1:]):
        archfiles.append('{}:{}:{}'.format(filetype['content'], index0, index1))
        if len(archfiles) == max_archfiles or index1 == indexes[-1]:
            update_msid_files(filetype, archfiles)
            logger.verbose('update_msid_files(filetype={}, archfiles={})'
                           .format(str(filetype), archfiles))
            archfiles = []


def update_archive(filetype):

    archfiles = get_archive_files(filetype)

    if archfiles:
<<<<<<< HEAD
        # update_msid_files(filetype, archfiles)
        update_telemetry(filetype, archfiles)
=======
        processed_ingest_files = update_telemetry(filetype, archfiles)
        move_archive_files(filetype, processed_ingest_files)
>>>>>>> bc447dd2


def make_h5_col_file_derived(dats, colname):
    """Make a new h5 table to hold column from ``dat``."""
    filename = msid_files['msid'].abs
    filedir = os.path.dirname(filename)
    if not os.path.exists(filedir):
        os.makedirs(filedir)

    # Estimate the number of rows for 20 years based on available data
    times = np.hstack([x['TIME'] for x in dats])
    dt = np.median(times[1:] - times[:-1])
    n_rows = int(86400 * 365 * 20 / dt)

    filters = tables.Filters(complevel=5, complib='zlib')
    h5 = tables.open_file(filename, mode='w', filters=filters)

    col = dats[-1][colname]
    h5shape = (0,) + col.shape[1:]
    h5type = tables.Atom.from_dtype(col.dtype)
    h5.create_earray(h5.root, 'data', h5type, h5shape, title=colname,
                    expectedrows=n_rows)
    h5.create_earray(h5.root, 'quality', tables.BoolAtom(), (0,), title='Quality',
                    expectedrows=n_rows)
    logger.verbose('WARNING: made new file {} for column {!r} shape={} with n_rows(1e6)={}'
                   .format(filename, colname, h5shape, n_rows / 1.0e6))
    h5.close()


def append_h5_col_derived(dats, colname):
    """Append new values to an HDF5 MSID data table.
    :param dats: List of pyfits HDU data objects
    :param colname: column name
    """
    def i_colname(dat):
        """Return the index for `colname` in `dat`"""
        return list(dat.dtype.names).index(colname)

    h5 = tables.open_file(msid_files['msid'].abs, mode='a')
    stacked_data = np.hstack([x[colname] for x in dats])
    stacked_quality = np.hstack([x['QUALITY'][:, i_colname(x)] for x in dats])
    logger.verbose('Appending %d items to %s' % (len(stacked_data), msid_files['msid'].abs))

    if not opt.dry_run:
        h5.root.data.append(stacked_data)
        h5.root.quality.append(stacked_quality)

    data_len = len(h5.root.data)
    h5.close()

    return data_len


def make_h5_col_file_tlm(dat, colname):
    """Make a new h5 table to hold column from ``dat``."""
    
    # DataProduct.create_archive_directory(msid_files['msid'].abs, colname)
    DataProduct.touch_index(msid_files['msid'].abs, colname, dat[colname]['index']['index'], dat[colname]['index']['epoch'])

    DataProduct.create_values_hdf5(colname, dat, msid_files['mnemonic_value'].abs)
    DataProduct.create_times_hdf5(colname, dat, msid_files['mnemonic_times'].abs)


def append_mnemonic_times(mnemonic, times):
    pass


def append_mnemonic_values(mnemonic, values):
    pass


def append_h5_col_tlm(dat, colname):
    """Append new values to an HDF5 MSID data table.
    :param dats: List of pyfits HDU data objects
    :param colname: column name
    """

    times = dat[colname]['times']
    values = dat[colname]['values']

<<<<<<< HEAD
    h5_values_file = tables.open_file(str(values_filepath), mode='a')
    #logger.verbose('Appending %d items to %s' % (len(values), values_filepath))

    h5_times_file = tables.open_file(str(times_filepath), mode='a')
=======

    h5_values_file = tables.open_file(str(msid_files['mnemonic_value'].abs), mode='a')
    #logger.verbose('Appending %d items to %s' % (len(values), values_filepath))

    h5_times_file = tables.open_file(str(msid_files['mnemonic_times'].abs), mode='a')
>>>>>>> bc447dd2
    #logger.verbose('Appending %d items to %s' % (len(times), times_filepath))


    if not opt.dry_run:

        h5_times_file.root.time.append(times)
        h5_values_file.root.data.append(values)

    data_len = len(h5_values_file.root.data)
    h5_times_file.close()
    h5_values_file.close()

    return data_len


def truncate_archive(filetype, date):
    """Truncate msid and statfiles for every archive file after date (to nearest
    year:doy)
    """
    colnames = pickle.load(open(msid_files['colnames'].abs, 'rb'))

    date = DateTime(date).date
    year, doy = date[0:4], date[5:8]

    # Setup db handle with autocommit=False so that error along the way aborts insert transactions
    db = Ska.DBI.DBI(dbi='sqlite', server=msid_files['archfiles'].abs, autocommit=False)

    # Get the earliest row number from the archfiles table where year>=year and doy=>doy
    out = db.fetchall('SELECT rowstart FROM archfiles '
                      'WHERE year>={0} AND doy>={1}'.format(year, doy))
    if len(out) == 0:
        return
    rowstart = out['rowstart'].min()
    time0 = DateTime("{0}:{1}:00:00:00".format(year, doy)).secs

    for colname in colnames:
        ft['msid'] = colname
        filename = msid_files['mnemonic_value'].abs # msid_files['msid'].abs
        if not os.path.exists(filename):
            raise IOError('MSID file {} not found'.format(filename))
        if not opt.dry_run:
            h5 = tables.open_file(filename, mode='a')
            h5.root.data.truncate(rowstart)
            h5.root.quality.truncate(rowstart)
            h5.close()
        logger.verbose('Removed rows from {0} for filetype {1}:{2}'.format(
            rowstart, filetype['content'], colname))

        # Delete the 5min and daily stats, with a little extra margin
        if colname not in fetch.IGNORE_COLNAMES:
            del_stats(colname, time0, '5min')
            del_stats(colname, time0, 'daily')

    cmd = 'DELETE FROM archfiles WHERE (year>={0} AND doy>={1}) OR year>{0}'.format(year, doy, year)
    if not opt.dry_run:
        db.execute(cmd)
        db.commit()
    logger.verbose(cmd)

def is_file_already_in_db(ingest_file_path, db):

    filename = os.path.basename(ingest_file_path)
    if db.fetchall('SELECT filename FROM archfiles WHERE filename=?', (filename,)):
        logger.verbose('File %s already in archfiles - unlinking and skipping' % filename)
        os.unlink(ingest_file_path)
        return True

def process_ingest_file(idx, ingest_file_path, filetype, row, colnames, list_of_ingest_files, db):
    """

<<<<<<< HEAD
=======
def is_file_already_in_db(ingest_file_path, db):

    filename = os.path.basename(ingest_file_path)
    if db.fetchall('SELECT filename FROM archfiles WHERE filename=?', (filename,)):
        logger.verbose('File %s already in archfiles - unlinking and skipping' % filename)
        os.unlink(ingest_file_path)
        return True


def process_ingest_file(idx, ingest_file_path, filetype, row, colnames, list_of_ingest_files, db):
    """

>>>>>>> bc447dd2
    """

    # Check if filename is already in archfiles.  If so then abort further processing.
    filename = os.path.basename(ingest_file_path)
    if db.fetchall('SELECT filename FROM archfiles WHERE filename=?', (filename,)):
        logger.verbose('File %s already in archfiles - unlinking and skipping' % filename)
        os.unlink(ingest_file_path)
        return None, None

    # Read archive file and accumulate data into dats list and header into headers dict
    logger.info('Processing (%d / %d) %s' % (idx+1, len(list_of_ingest_files), filename))

    ingest = process.Ingest(ingest_file_path, msid_files['colnames'].abs, strategy='pandas').start()

    archfiles_row = dict(filename=ingest_file_path,
                         tstart=ingest.tstart,
                         tstop=ingest.tstop,
                         rowstart=row,
                         rowstop=row + 1,
                         date=Time.now().iso)


    return ingest.data, archfiles_row

# def read_archfile(i, f, filetype, row, colnames, archfiles, db):
#     """Read filename ``f`` with index ``i`` (position within list of filenames).  The
#     file has type ``filetype`` and will be added to MSID file at row index ``row``.
#     ``colnames`` is the list of column names for the content type (not used here).
#     """
#     # Check if filename is already in archfiles.  If so then abort further processing.
#     filename = os.path.basename(f)
#     if db.fetchall('SELECT filename FROM archfiles WHERE filename=?', (filename,)):
#         logger.verbose('File %s already in archfiles - unlinking and skipping' % f)
#         os.unlink(f)
#         return None, None

#     # Read archive file and accumulate data into dats list and header into headers dict
#     logger.info('Reading (%d / %d) %s' % (i+1, len(archfiles), filename))

#     ingest = process.Ingest(f, msid_files['colnames'].abs).start()

#     archfiles_row = dict(filename=f,
#                          tstart=ingest.tstart,
#                          tstop=ingest.tstop,
#                          rowstart=row,
#                          rowstop=row + 1,
#                          date=Time.now().iso)


#     return ingest.data, archfiles_row
<<<<<<< HEAD

=======
>>>>>>> bc447dd2

def read_derived(i, filename, filetype, row, colnames, archfiles, db):
    """Read derived data using eng_archive and derived computation classes.
    ``filename`` has format <content>_<index0>_<index1> where <content>
    is the content type (e.g. "dp_thermal128"), <index0> is the start index for
    the new data and index1 is the end index (using Python slicing convention
    index0:index1).  Args ``i``, ``filetype``, and ``row`` are as in
    read_archive().  ``row`` must equal <index0>.  ``colnames`` is the list of
    column names for the content type.
    """
    # Check if filename is already in archfiles.  If so then abort further processing.

    if db.fetchall('SELECT filename FROM archfiles WHERE filename=?', (filename,)):
        logger.verbose('File %s already in archfiles - skipping' % filename)
        return None, None

    # f has format <content>_<index0>_<index1>
    # <content> has format dp_<content><mnf_step> e.g. dp_thermal128
    content, index0, index1 = filename.split(':')
    index0 = int(index0)
    index1 = int(index1)
    mnf_step = int(re.search(r'(\d+)$', content).group(1))
    time_step = mnf_step * derived.MNF_TIME
    times = time_step * np.arange(index0, index1)

    logger.info('Reading (%d / %d) %s' % (i, len(archfiles), filename))
    vals = {}
    bads = np.zeros((len(times), len(colnames)), dtype=np.bool)
    for i, colname in enumerate(colnames):
        if colname == 'TIME':
            vals[colname] = times
            bads[:, i] = False
        else:
            dp_class = getattr(Ska.engarchive.derived, colname.upper())
            dp = dp_class()
            dataset = dp.fetch(times[0] - 1000, times[-1] + 1000)
            ok = (index0 <= dataset.indexes) & (dataset.indexes < index1)
            vals[colname] = dp.calc(dataset)[ok]
            bads[:, i] = dataset.bads[ok]

    vals['QUALITY'] = bads
    dat = Ska.Numpy.structured_array(vals, list(colnames) + ['QUALITY'])

    # Accumlate relevant info about archfile that will be ingested into
    # MSID h5 files.  Commit info before h5 ingest so if there is a failure
    # the needed info will be available to do the repair.
    date = DateTime(times[0]).date
    year, doy = date[0:4], date[5:8]
    archfiles_row = dict(filename=filename,
                         filetime=int(index0 * time_step),
                         year=year,
                         doy=doy,
                         tstart=times[0],
                         tstop=times[-1],
                         rowstart=row,
                         rowstop=row + len(dat),
                         startmjf=index0,
                         stopmjf=index1,
                         date=date)

    return dat, archfiles_row


def get_dat_colnames(dat):
    """Iteratable over dat colnames"""
    return dat if isinstance(dat, dict) else dat.dtype.names

def select_ingest_strategy(filepath):

    strategy_map = {

        'CSV': 'pandas',
        'csv': 'pandas',
        '.h5': 'h5py',
        'hdf5': 'h5py',
    }

    print(filepath[-3:])

    return strategy_map[filepath[-3:]]

def update_telemetry(filetype, ingest_file_list):

    print(f"INFO: Updating Telemetry Archive With New Data ... ")

    colnames = pickle.load(open(msid_files['colnames'].abs, 'rb'))

    old_colnames = colnames.copy()

    # Setup db handle with autocommit=False so that error along the way aborts insert transactions
    db = Ska.DBI.DBI(dbi='sqlite', server=msid_files['archfiles'].abs, autocommit=False)

    # Get the last row number from the archfiles table
    out = db.fetchone('SELECT max(rowstop) FROM archfiles')
    row = out['max(rowstop)'] or 0
    last_archfile = db.fetchone('SELECT * FROM archfiles where rowstop=?', (row,))

    archfiles_processed = []

    content_is_derived = (filetype['instrum'] == 'DERIVED')
    make_h5_col_file = make_h5_col_file_derived if content_is_derived else make_h5_col_file_tlm
    append_h5_col = append_h5_col_derived if content_is_derived else append_h5_col_tlm

    for idx, ingest_file_path in enumerate(ingest_file_list):

        strategy = select_ingest_strategy(ingest_file_path)

        ingest = process.Ingest(ingest_file_path, msid_files['colnames'].abs, strategy=strategy).start()

        archfiles_row = dict(filename=ingest_file_path,
                         tstart=ingest.tstart,
                         tstop=ingest.tstop,
                         rowstart=row,
                         rowstop=row + 1,
                         date=Time.now().iso)

        # dat, archfiles_row = get_data(idx, ingest_file, filetype, row, colnames, ingest_file_list, db)

        if ingest.data is None:
            continue

        # If creating new content type and there are no existing colnames, then
        # define the column names now.
        if opt.create and not colnames:
            colnames = set(get_dat_colnames(ingest.data))

        # Ensure that the time gap between the end of the last ingested archive
        # file and the start of this one is less than opt.max_gap (or
        # filetype-based defaults).  If this fails then break out of the
        # archfiles processing but continue on to ingest any previously
        # successful archfiles
        if last_archfile is None:
            time_gap = 0
        else:
            time_gap = archfiles_row['tstart'] - last_archfile['tstop']
        max_gap = opt.max_gap
        if max_gap is None:
            if filetype['instrum'] in ['DERIVED']:
                max_gap = 601
            else:
                max_gap = 32.9

        if time_gap > max_gap:
            logger.warning('WARNING: found gap of %.2f secs between archfiles %s and %s',
                           time_gap, last_archfile['filename'], archfiles_row['filename'])
        elif time_gap < 0:
            raise ValueError('overlapping archive files')

        # Update the last_archfile values.
        last_archfile = archfiles_row

        # Mark the archfile as ingested in the database and add to list for
        # subsequent relocation into arch_files archive.  In the case of a gap
        # where ingest is stopped before all archfiles are processed, this will
        # leave files either in a tmp dir (HEAD) or in the stage dir (OCC).
        # In the latter case this allows for successful processing later when the
        # gap gets filled.
        archfiles_processed.append(ingest_file_path)
        if not opt.dry_run:
            db.insert(archfiles_row, 'archfiles')

        # Update the running list of column names.
        colnames.update(name for name in get_dat_colnames(ingest.data))

        row += len(ingest.data) if content_is_derived else 1

        logger.verbose('Writing accumulated column data to h5 file at ' + time.ctime())
        processed_cols = set()
        for colname in colnames:
            ft['msid'] = colname
            if not os.path.exists(msid_files['msid'].abs):
                make_h5_col_file(ingest.data, colname)
                if not opt.create:
                    # New MSID was found for this content type.  This must be associated with
                    # an update to the TDB.  Skip for the moment to ensure that other MSIDs
                    # are fully processed.
                    continue
            append_h5_col(ingest.data, colname)
            processed_cols.add(colname)

        # Process any new MSIDs (this is extremely rare)
        for colname in colnames - processed_cols:
            ft['msid'] = colname
            append_h5_col(ingest.data, colname)

    # Assuming everything worked now commit the db inserts that signify the
    # new archive files have been processed
    if not opt.dry_run:
        db.commit()

    # If colnames changed then give warning and update files.
    if colnames != old_colnames:
        logger.warning(f"WARNING: updating {msid_files['colnames'].abs} because colnames changed ...")
        if not opt.dry_run:
            pickle.dump(colnames, open(msid_files['colnames'].abs, 'wb'))

    return archfiles_processed

def select_ingest_strategy(filepath):

    strategy_map = {

        'CSV': 'pandas',
        'csv': 'pandas',
        '.h5': 'h5py',
        'hdf5': 'h5py',
    }

    print(filepath[-3:])

    return strategy_map[filepath[-3:]]


def update_telemetry(filetype, ingest_file_list):

    print(f"INFO: Updating Telemetry Archive With New Data ... ")

    colnames = pickle.load(open(msid_files['colnames'].abs, 'rb'))

    old_colnames = colnames.copy()

    # Setup db handle with autocommit=False so that error along the way aborts insert transactions
    db = Ska.DBI.DBI(dbi='sqlite', server=msid_files['archfiles'].abs, autocommit=False)

    # Get the last row number from the archfiles table
    out = db.fetchone('SELECT max(rowstop) FROM archfiles')
    row = out['max(rowstop)'] or 0
    last_archfile = db.fetchone('SELECT * FROM archfiles where rowstop=?', (row,))

    archfiles_processed = []

    content_is_derived = (filetype['instrum'] == 'DERIVED')
    make_h5_col_file = make_h5_col_file_derived if content_is_derived else make_h5_col_file_tlm
    append_h5_col = append_h5_col_derived if content_is_derived else append_h5_col_tlm

    for idx, ingest_file_path in enumerate(ingest_file_list):

        strategy = select_ingest_strategy(ingest_file_path)

        ingest = process.Ingest(ingest_file_path, msid_files['colnames'].abs, strategy=strategy).start()

        archfiles_row = dict(filename=ingest_file_path,
                         tstart=ingest.tstart,
                         tstop=ingest.tstop,
                         rowstart=row,
                         rowstop=row + 1,
                         date=Time.now().iso)

        # dat, archfiles_row = get_data(idx, ingest_file, filetype, row, colnames, ingest_file_list, db)

        if ingest.data is None:
            continue

        # If creating new content type and there are no existing colnames, then
        # define the column names now.
        if opt.create and not colnames:
            colnames = set(get_dat_colnames(ingest.data))

        # Ensure that the time gap between the end of the last ingested archive
        # file and the start of this one is less than opt.max_gap (or
        # filetype-based defaults).  If this fails then break out of the
        # archfiles processing but continue on to ingest any previously
        # successful archfiles
        if last_archfile is None:
            time_gap = 0
        else:
            time_gap = archfiles_row['tstart'] - last_archfile['tstop']
        max_gap = opt.max_gap
        if max_gap is None:
            if filetype['instrum'] in ['DERIVED']:
                max_gap = 601
            else:
                max_gap = 32.9

        if time_gap > max_gap:
            logger.warning('WARNING: found gap of %.2f secs between archfiles %s and %s',
                           time_gap, last_archfile['filename'], archfiles_row['filename'])
        elif time_gap < 0:
            raise ValueError('overlapping archive files')

        # Update the last_archfile values.
        last_archfile = archfiles_row

        # Mark the archfile as ingested in the database and add to list for
        # subsequent relocation into arch_files archive.  In the case of a gap
        # where ingest is stopped before all archfiles are processed, this will
        # leave files either in a tmp dir (HEAD) or in the stage dir (OCC).
        # In the latter case this allows for successful processing later when the
        # gap gets filled.
        archfiles_processed.append(ingest_file_path)
        if not opt.dry_run:
            db.insert(archfiles_row, 'archfiles')

        # Update the running list of column names.
        colnames.update(name for name in get_dat_colnames(ingest.data))

        row += len(ingest.data) if content_is_derived else 1

        logger.verbose('Writing accumulated column data to h5 file at ' + time.ctime())
        processed_cols = set()
        for colname in colnames:
            ft['msid'] = colname
            if not os.path.exists(msid_files['msid'].abs):
                make_h5_col_file(ingest.data, colname)
                if not opt.create:
                    # New MSID was found for this content type.  This must be associated with
                    # an update to the TDB.  Skip for the moment to ensure that other MSIDs
                    # are fully processed.
                    continue
            append_h5_col(ingest.data, colname)
            processed_cols.add(colname)

        # Process any new MSIDs (this is extremely rare)
        for colname in colnames - processed_cols:
            ft['msid'] = colname
            append_h5_col(ingest.data, colname)

    # Assuming everything worked now commit the db inserts that signify the
    # new archive files have been processed
    if not opt.dry_run:
        db.commit()

    # If colnames changed then give warning and update files.
    if colnames != old_colnames:
        logger.warning(f"WARNING: updating {msid_files['colnames'].abs} because colnames changed ...")
        if not opt.dry_run:
            pickle.dump(colnames, open(msid_files['colnames'].abs, 'wb'))

    return archfiles_processed


def update_msid_files(filetype, archfiles):

    print(f"Updating....")

    colnames = pickle.load(open(msid_files['colnames'].abs, 'rb'))

    old_colnames = colnames.copy()

    # Setup db handle with autocommit=False so that error along the way aborts insert transactions
    db = Ska.DBI.DBI(dbi='sqlite', server=msid_files['archfiles'].abs, autocommit=False)

    # Get the last row number from the archfiles table
    out = db.fetchone('SELECT max(rowstop) FROM archfiles')
    row = out['max(rowstop)'] or 0
    last_archfile = db.fetchone('SELECT * FROM archfiles where rowstop=?', (row,))

    archfiles_processed = []

    content_is_derived = (filetype['instrum'] == 'DERIVED')
    make_h5_col_file = make_h5_col_file_derived if content_is_derived else make_h5_col_file_tlm
    append_h5_col = append_h5_col_derived if content_is_derived else append_h5_col_tlm
    #append_h5_col = append_h5_col_derived if content_is_derived else append_h5_col_tlm
    

    for i, f in enumerate(archfiles):
        # get_data = (read_derived if content_is_derived else read_archfile)
        get_data = (read_derived if content_is_derived else process_ingest_file)
        dat, archfiles_row = get_data(i, f, filetype, row, colnames, archfiles, db)
        if dat is None:
            continue

        # If creating new content type and there are no existing colnames, then
        # define the column names now.
        if opt.create and not colnames:
            colnames = set(get_dat_colnames(dat))
 
        # Ensure that the time gap between the end of the last ingested archive
        # file and the start of this one is less than opt.max_gap (or
        # filetype-based defaults).  If this fails then break out of the
        # archfiles processing but continue on to ingest any previously
        # successful archfiles
        if last_archfile is None:
            time_gap = 0
        else:
            time_gap = archfiles_row['tstart'] - last_archfile['tstop']
        max_gap = opt.max_gap
        if max_gap is None:
            if filetype['instrum'] in ['DERIVED']:
                max_gap = 601
            else:
                max_gap = 32.9

        if time_gap > max_gap:
            logger.warning('WARNING: found gap of %.2f secs between archfiles %s and %s',
                           time_gap, last_archfile['filename'], archfiles_row['filename'])
        elif time_gap < 0:
            raise ValueError('overlapping archive files')

        # Update the last_archfile values.
        last_archfile = archfiles_row

        # Mark the archfile as ingested in the database and add to list for
        # subsequent relocation into arch_files archive.  In the case of a gap
        # where ingest is stopped before all archfiles are processed, this will
        # leave files either in a tmp dir (HEAD) or in the stage dir (OCC).
        # In the latter case this allows for successful processing later when the
        # gap gets filled.
        archfiles_processed.append(f)
        if not opt.dry_run:
            db.insert(archfiles_row, 'archfiles')

        # Update the running list of column names.
        colnames.update(name for name in get_dat_colnames(dat))

        row += len(dat) if content_is_derived else 1

        logger.verbose('Writing accumulated column data to h5 file at ' + time.ctime())
        processed_cols = set()
        for colname in colnames:
            ft['msid'] = colname
            if not os.path.exists(msid_files['msid'].abs):
                make_h5_col_file(dat, colname)
                if not opt.create:
                    # New MSID was found for this content type.  This must be associated with
                    # an update to the TDB.  Skip for the moment to ensure that other MSIDs
                    # are fully processed.
                    continue
            append_h5_col(dat, colname) # actual call to update data
            processed_cols.add(colname)

        # Process any new MSIDs (this is extremely rare)
        for colname in colnames - processed_cols:
            ft['msid'] = colname
            append_h5_col(dat, colname)

    # Assuming everything worked now commit the db inserts that signify the
    # new archive files have been processed
    if not opt.dry_run:
        db.commit()

    # If colnames changed then give warning and update files.
    if colnames != old_colnames:
        logger.warning(f"WARNING: updating {msid_files['colnames'].abs} because colnames changed ...")
        if not opt.dry_run:
            pickle.dump(colnames, open(msid_files['colnames'].abs, 'wb'))

    return archfiles_processed


def move_archive_files(filetype, ingest_files):

    print(archfiles)
    print(filetype)
    # ft['content'] = filetype.content.lower()

    # stagedir = arch_files['stagedir'].abs
    # if not os.path.exists(stagedir):
    #     os.makedirs(stagedir)

    # for f in archfiles:
    #     if not os.path.exists(f):
    #         continue
    #     ft['basename'] = os.path.basename(f)
    #     tstart = re.search(r'(\d+)', str(ft['basename'])).group(1)
    #     datestart = DateTime(tstart).date
    #     ft['year'], ft['doy'] = re.search(r'(\d\d\d\d):(\d\d\d)', datestart).groups()

    #     archdir = arch_files['archdir'].abs
    #     archfile = arch_files['archfile'].abs

    #     if not os.path.exists(archdir):
    #         os.makedirs(archdir)

    #     if not os.path.exists(archfile):
    #         logger.info('mv %s %s' % (os.path.abspath(f), archfile))
    #         if not opt.dry_run:
    #             if not opt.occ:
    #                 shutil.copy2(f, stagedir)
    #             shutil.move(f, archfile)

    #     if os.path.exists(f):
    #         logger.verbose('Unlinking %s' % os.path.abspath(f))
    #         os.unlink(f)


def get_archive_files(filetype):
    """Get telemetry files"""

<<<<<<< HEAD
    ingest_file_types = ['h5', 'CSV']
    files = []
=======
    files = []
    supported_file_types = ['h5', 'CSV']
>>>>>>> bc447dd2

    staging_directory = get_env_variable('STAGING_DIRECTORY')

    logger.info(f"Starting ingest file discovery in {staging_directory} ... ")

<<<<<<< HEAD
    for file_type in ingest_file_types:
=======
    for file_type in supported_file_types:
>>>>>>> bc447dd2

        files.extend(sorted(glob.glob(f"{staging_directory}*.{file_type}")))

    logger.info(f"Discovered: {len(files)} in {staging_directory} ...")
    logger.info(f"Files discovered: {files}")

<<<<<<< HEAD
    return files
=======
    return files
>>>>>>> bc447dd2
<|MERGE_RESOLUTION|>--- conflicted
+++ resolved
@@ -27,21 +27,12 @@
 import numpy as np
 import scipy.stats.mstats
 
-<<<<<<< HEAD
+
 import jeta.archive.fetch as fetch
 import jeta.archive.converters as converters
 import jeta.archive.file_defs as file_defs
 import jeta.archive.derived as derived
-#import Ska.arc5gl
-
-=======
-
-import jeta.archive.fetch as fetch
-import jeta.archive.converters as converters
-import jeta.archive.file_defs as file_defs
-import jeta.archive.derived as derived
-
->>>>>>> bc447dd2
+
 from jeta.ingest import process
 from jeta.ingest.archive import DataProduct
 
@@ -629,13 +620,8 @@
     archfiles = get_archive_files(filetype)
 
     if archfiles:
-<<<<<<< HEAD
-        # update_msid_files(filetype, archfiles)
-        update_telemetry(filetype, archfiles)
-=======
         processed_ingest_files = update_telemetry(filetype, archfiles)
         move_archive_files(filetype, processed_ingest_files)
->>>>>>> bc447dd2
 
 
 def make_h5_col_file_derived(dats, colname):
@@ -691,7 +677,7 @@
 
 def make_h5_col_file_tlm(dat, colname):
     """Make a new h5 table to hold column from ``dat``."""
-    
+
     # DataProduct.create_archive_directory(msid_files['msid'].abs, colname)
     DataProduct.touch_index(msid_files['msid'].abs, colname, dat[colname]['index']['index'], dat[colname]['index']['epoch'])
 
@@ -716,18 +702,11 @@
     times = dat[colname]['times']
     values = dat[colname]['values']
 
-<<<<<<< HEAD
-    h5_values_file = tables.open_file(str(values_filepath), mode='a')
-    #logger.verbose('Appending %d items to %s' % (len(values), values_filepath))
-
-    h5_times_file = tables.open_file(str(times_filepath), mode='a')
-=======
 
     h5_values_file = tables.open_file(str(msid_files['mnemonic_value'].abs), mode='a')
     #logger.verbose('Appending %d items to %s' % (len(values), values_filepath))
 
     h5_times_file = tables.open_file(str(msid_files['mnemonic_times'].abs), mode='a')
->>>>>>> bc447dd2
     #logger.verbose('Appending %d items to %s' % (len(times), times_filepath))
 
 
@@ -798,8 +777,6 @@
 def process_ingest_file(idx, ingest_file_path, filetype, row, colnames, list_of_ingest_files, db):
     """
 
-<<<<<<< HEAD
-=======
 def is_file_already_in_db(ingest_file_path, db):
 
     filename = os.path.basename(ingest_file_path)
@@ -812,7 +789,6 @@
 def process_ingest_file(idx, ingest_file_path, filetype, row, colnames, list_of_ingest_files, db):
     """
 
->>>>>>> bc447dd2
     """
 
     # Check if filename is already in archfiles.  If so then abort further processing.
@@ -863,10 +839,6 @@
 
 
 #     return ingest.data, archfiles_row
-<<<<<<< HEAD
-
-=======
->>>>>>> bc447dd2
 
 def read_derived(i, filename, filetype, row, colnames, archfiles, db):
     """Read derived data using eng_archive and derived computation classes.
@@ -1220,7 +1192,7 @@
     make_h5_col_file = make_h5_col_file_derived if content_is_derived else make_h5_col_file_tlm
     append_h5_col = append_h5_col_derived if content_is_derived else append_h5_col_tlm
     #append_h5_col = append_h5_col_derived if content_is_derived else append_h5_col_tlm
-    
+
 
     for i, f in enumerate(archfiles):
         # get_data = (read_derived if content_is_derived else read_archfile)
@@ -1233,7 +1205,7 @@
         # define the column names now.
         if opt.create and not colnames:
             colnames = set(get_dat_colnames(dat))
- 
+
         # Ensure that the time gap between the end of the last ingested archive
         # file and the start of this one is less than opt.max_gap (or
         # filetype-based defaults).  If this fails then break out of the
@@ -1346,31 +1318,18 @@
 def get_archive_files(filetype):
     """Get telemetry files"""
 
-<<<<<<< HEAD
-    ingest_file_types = ['h5', 'CSV']
-    files = []
-=======
     files = []
     supported_file_types = ['h5', 'CSV']
->>>>>>> bc447dd2
 
     staging_directory = get_env_variable('STAGING_DIRECTORY')
 
     logger.info(f"Starting ingest file discovery in {staging_directory} ... ")
 
-<<<<<<< HEAD
-    for file_type in ingest_file_types:
-=======
     for file_type in supported_file_types:
->>>>>>> bc447dd2
 
         files.extend(sorted(glob.glob(f"{staging_directory}*.{file_type}")))
 
     logger.info(f"Discovered: {len(files)} in {staging_directory} ...")
     logger.info(f"Files discovered: {files}")
 
-<<<<<<< HEAD
-    return files
-=======
-    return files
->>>>>>> bc447dd2
+    return files