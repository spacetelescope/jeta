--- conflicted
+++ resolved
@@ -1498,8 +1498,6 @@
 
         return json.dumps(telemetry)
 
-<<<<<<< HEAD
-=======
     def statistics_as_json(self, msid, interval):
 
         import tables
@@ -1513,7 +1511,6 @@
         table = h5.root.data
 
         return table
->>>>>>> bc447dd2
 
     def plot(self, *args, **kwargs):
         """Plot the MSID ``vals`` using Ska.Matplotlib.plot_cxctime()
